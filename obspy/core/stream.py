# -*- coding: utf-8 -*-
"""
Module for handling ObsPy Stream objects.

:copyright:
    The ObsPy Development Team (devs@obspy.org)
:license:
    GNU Lesser General Public License, Version 3
    (http://www.gnu.org/copyleft/lesser.html)
"""
from glob import glob, has_magic
from obspy.core.trace import Trace
from obspy.core.utcdatetime import UTCDateTime
from obspy.core.util import NamedTemporaryFile, getExampleFile
from obspy.core.util.base import ENTRY_POINTS, _readFromPlugin, \
    _getFunctionFromEntryPoint
from obspy.core.util.decorator import uncompressFile, raiseIfMasked
from pkg_resources import load_entry_point
import cPickle
import copy
import fnmatch
import math
import numpy as np
import os
import urllib2
import warnings


def read(pathname_or_url=None, format=None, headonly=False, starttime=None,
         endtime=None, nearest_sample=True, dtype=None, apply_calib=False,
         **kwargs):
    """
    Read waveform files into an ObsPy Stream object.

    The :func:`~obspy.core.stream.read` function opens either one or multiple
    waveform files given via file name or URL using the ``pathname_or_url``
    attribute.

    The format of the waveform file will be automatically detected if not
    given. See the `Supported Formats`_ section below for available formats.

    This function returns an ObsPy :class:`~obspy.core.stream.Stream` object, a
    ``list``-like object of multiple ObsPy :class:`~obspy.core.trace.Trace`
    objects.

    :type pathname_or_url: str or StringIO.StringIO, optional
    :param pathname_or_url: String containing a file name or a URL or a open
        file-like object. Wildcards are allowed for a file name. If this
        attribute is omitted, an example :class:`~obspy.core.stream.Stream`
        object will be returned.
    :type format: string, optional
    :param format: Format of the file to read, e.g. ``"GSE2"``, ``"MSEED"``,
        ``"SAC"``, ``"SEISAN"``, ``"WAV"``, ``"Q"``, ``"SH_ASC"``, etc. See
        the `Supported Formats`_ section below for a full list of supported
        formats. If format is set to ``None`` it will be automatically detected
        which results in a slightly slower reading. If you specify a format no
        further format checking is done.
    :type headonly: bool, optional
    :param headonly: If set to ``True``, read only the data header. This is
        most useful for scanning available meta information of huge data sets.
    :type starttime: :class:`~obspy.core.utcdatetime.UTCDateTime`, optional
    :param starttime: Specify the start time to read.
    :type endtime: :class:`~obspy.core.utcdatetime.UTCDateTime`, optional
    :param endtime: Specify the end time to read.
    :type nearest_sample: bool, optional
    :param nearest_sample: Only applied if `starttime` or `endtime` is given.
        Select nearest sample or the one containing the specified time. For
        more info, see :meth:`~obspy.core.trace.Trace.trim`.
    :type dtype: :class:`numpy.dtype`, optional
    :param dtype: Convert data of all traces into given numpy.dtype.
    :type apply_calib: bool, optional
    :param apply_calib: Automatically applies the calibration factor
        ``trace.stats.calib`` for each trace, if set. Defaults to ``False``.
    :param kwargs: Additional keyword arguments passed to the underlying
        waveform reader method.
    :return: An ObsPy :class:`~obspy.core.stream.Stream` object.

    .. rubric:: Basic Usage

    In most cases a filename is specified as the only argument to
    :func:`~obspy.core.stream.read`. For a quick start you may omit all
    arguments and ObsPy will create and return a basic example seismogram.
    Further usages of the :func:`~obspy.core.stream.read` function can
    be seen in the `Further Examples`_ section underneath.

    >>> from obspy import read
    >>> st = read()
    >>> print(st)  # doctest: +ELLIPSIS
    3 Trace(s) in Stream:
    BW.RJOB..EHZ | 2009-08-24T00:20:03.000000Z - ... | 100.0 Hz, 3000 samples
    BW.RJOB..EHN | 2009-08-24T00:20:03.000000Z - ... | 100.0 Hz, 3000 samples
    BW.RJOB..EHE | 2009-08-24T00:20:03.000000Z - ... | 100.0 Hz, 3000 samples

    .. rubric:: _`Supported Formats`

    Additional ObsPy modules extend the functionality of the
    :func:`~obspy.core.stream.read` function. The following table summarizes
    all known file formats currently supported by ObsPy. The table order also
    reflects the order of the autodetection routine if no format option is
    specified.

    Please refer to the `Linked Function Call`_ of each module for any extra
    options available at the import stage.

    ========  =====================  ========================================
    Format    Required Module        _`Linked Function Call`
    ========  =====================  ========================================
    MSEED     :mod:`obspy.mseed`     :func:`obspy.mseed.core.readMSEED`
    SAC       :mod:`obspy.sac`       :func:`obspy.sac.core.readSAC`
    GSE2      :mod:`obspy.gse2`      :func:`obspy.gse2.core.readGSE2`
    SEISAN    :mod:`obspy.seisan`    :func:`obspy.seisan.core.readSEISAN`
    SACXY     :mod:`obspy.sac`       :func:`obspy.sac.core.readSACXY`
    GSE1      :mod:`obspy.gse2`      :func:`obspy.gse2.core.readGSE1`
    Q         :mod:`obspy.sh`        :func:`obspy.sh.core.readQ`
    SH_ASC    :mod:`obspy.sh`        :func:`obspy.sh.core.readASC`
    SLIST     :mod:`obspy.core`      :func:`obspy.core.ascii.readSLIST`
    TSPAIR    :mod:`obspy.core`      :func:`obspy.core.ascii.readTSPAIR`
    SEGY      :mod:`obspy.segy`      :func:`obspy.segy.core.readSEGY`
    SU        :mod:`obspy.segy`      :func:`obspy.segy.core.readSU`
    SEG2      :mod:`obspy.seg2`      :func:`obspy.seg2.seg2.readSEG2`
    WAV       :mod:`obspy.wav`       :func:`obspy.wav.core.readWAV`
    PICKLE    :mod:`obspy.core`      :func:`obspy.wav.stream.readPICKLE`
    DATAMARK  :mod:`obspy.datamark`  :func:`obspy.datamark.core.readDATAMARK'
    CSS       :mod:`obspy.css`       :func:`obspy.datamark.core.readCSS'
    ========  =====================  ========================================

    Next to the :func:`~obspy.core.stream.read` function the
    :meth:`~obspy.core.stream.Stream.write` method of the returned
    :class:`~obspy.core.stream.Stream` object can be used to export the data
    to the file system.

    .. rubric:: _`Further Examples`

    Example waveform files may be retrieved via http://examples.obspy.org.

    (1) Reading multiple local files using wildcards.

        The following code uses wildcards, in this case it matches two files.
        Both files are then read into a single
        :class:`~obspy.core.stream.Stream` object.

        >>> from obspy import read  # doctest: +SKIP
        >>> st = read("/path/to/loc_R*.z")  # doctest: +SKIP
        >>> print(st)  # doctest: +SKIP
        2 Trace(s) in Stream:
        .RJOB..Z | 2005-08-31T02:33:49.849998Z - ... | 200.0 Hz, 12000 samples
        .RNON..Z | 2004-06-09T20:05:59.849998Z - ... | 200.0 Hz, 12000 samples

    (2) Reading a local file without format detection.

        Using the ``format`` parameter disables the automatic detection and
        enforces reading a file in a given format.

        >>> from obspy import read
        >>> st = read("/path/to/loc_RJOB20050831023349.z", format="GSE2")
        >>> print(st)  # doctest: +ELLIPSIS
        1 Trace(s) in Stream:
        .RJOB..Z | 2005-08-31T02:33:49.849998Z - ... | 200.0 Hz, 12000 samples

    (3) Reading a remote file via HTTP protocol.

        >>> from obspy import read
        >>> st = read("http://examples.obspy.org/loc_RJOB20050831023349.z")
        >>> print(st)  # doctest: +ELLIPSIS
        1 Trace(s) in Stream:
        .RJOB..Z | 2005-08-31T02:33:49.849998Z - ... | 200.0 Hz, 12000 samples

    (4) Reading a compressed files.

        >>> from obspy import read
        >>> st = read("/path/to/tspair.ascii.gz")
        >>> print(st)  # doctest: +ELLIPSIS
        1 Trace(s) in Stream:
        XX.TEST..BHZ | 2008-01-15T00:00:00.025000Z - ... | 40.0 Hz, 635 samples

        >>> st = read("http://examples.obspy.org/slist.ascii.bz2")
        >>> print(st)  # doctest: +ELLIPSIS
        1 Trace(s) in Stream:
        XX.TEST..BHZ | 2008-01-15T00:00:00.025000Z - ... | 40.0 Hz, 635 samples

    (5) Reading a file-like object.

        >>> from StringIO import StringIO
        >>> import urllib2
        >>> example_url = "http://examples.obspy.org/loc_RJOB20050831023349.z"
        >>> stringio_obj = StringIO(urllib2.urlopen(example_url).read())
        >>> st = read(stringio_obj)
        >>> print(st)  # doctest: +ELLIPSIS
        1 Trace(s) in Stream:
        .RJOB..Z | 2005-08-31T02:33:49.849998Z - ... | 200.0 Hz, 12000 samples

    (6) Using 'starttime' and 'endtime' parameters

        >>> from obspy import read, UTCDateTime
        >>> dt = UTCDateTime("2005-08-31T02:34:00")
        >>> st = read("http://examples.obspy.org/loc_RJOB20050831023349.z",
        ...           starttime=dt, endtime=dt+10)
        >>> print(st)  # doctest: +ELLIPSIS
        1 Trace(s) in Stream:
        .RJOB..Z | 2005-08-31T02:33:59.999999Z - ... | 200.0 Hz, 2001 samples
    """
    # add default parameters to kwargs so sub-modules may handle them
    kwargs['starttime'] = starttime
    kwargs['endtime'] = endtime
    kwargs['nearest_sample'] = nearest_sample
    # if pathname starts with /path/to/ try to search in examples
    if isinstance(pathname_or_url, basestring) and \
       pathname_or_url.startswith('/path/to/'):
        try:
            pathname_or_url = getExampleFile(pathname_or_url[9:])
        except:
            # otherwise just try to read the given /path/to folder
            pass
    # create stream
    st = Stream()
    if pathname_or_url is None:
        # if no pathname or URL specified, return example stream
        st = _createExampleStream(headonly=headonly)
    elif not isinstance(pathname_or_url, basestring):
        # not a string - we assume a file-like object
        pathname_or_url.seek(0)
        try:
            # first try reading directly
            stream = _read(pathname_or_url, format, headonly, **kwargs)
            st.extend(stream.traces)
        except TypeError:
            # if this fails, create a temporary file which is read directly
            # from the file system
            pathname_or_url.seek(0)
            fh = NamedTemporaryFile()
            fh.write(pathname_or_url.read())
            fh.close()
            st.extend(_read(fh.name, format, headonly, **kwargs).traces)
            os.remove(fh.name)
        pathname_or_url.seek(0)
    elif "://" in pathname_or_url:
        # some URL
        # extract extension if any
        suffix = os.path.basename(pathname_or_url).partition('.')[2] or '.tmp'
        fh = NamedTemporaryFile(suffix=suffix)
        fh.write(urllib2.urlopen(pathname_or_url).read())
        fh.close()
        st.extend(_read(fh.name, format, headonly, **kwargs).traces)
        os.remove(fh.name)
    else:
        # some file name
        pathname = pathname_or_url
        for file in sorted(glob(pathname)):
            st.extend(_read(file, format, headonly, **kwargs).traces)
        if len(st) == 0:
            # try to give more specific information why the stream is empty
            if has_magic(pathname) and not glob(pathname):
                raise Exception("No file matching file pattern: %s" % pathname)
            elif not has_magic(pathname) and not os.path.isfile(pathname):
                raise IOError(2, "No such file or directory", pathname)
            # Only raise error if no starttime/endtime has been set. This
            # will return an empty stream if the user chose a time window with
            # no data in it.
            # XXX: Might cause problems if the data is faulty and the user
            # set starttime/endtime. Not sure what to do in this case.
            elif not starttime and not endtime:
                raise Exception("Cannot open file/files: %s" % pathname)
    # Trim if times are given.
    if headonly and (starttime or endtime or dtype):
        msg = "Keyword headonly cannot be combined with starttime, endtime" + \
            " or dtype."
        warnings.warn(msg, UserWarning)
        return st
    if starttime:
        st._ltrim(starttime, nearest_sample=nearest_sample)
    if endtime:
        st._rtrim(endtime, nearest_sample=nearest_sample)
    # convert to dtype if given
    if dtype:
        for tr in st:
            tr.data = np.require(tr.data, dtype)
    # applies calibration factor
    if apply_calib:
        for tr in st:
            tr.data = tr.data * tr.stats.calib
    return st


@uncompressFile
def _read(filename, format=None, headonly=False, **kwargs):
    """
    Reads a single file into a ObsPy Stream object.
    """
    stream, format = _readFromPlugin('waveform', filename, format=format,
                                     headonly=headonly, **kwargs)
    # set _format identifier for each element
    for trace in stream:
        trace.stats._format = format
    return stream


def _createExampleStream(headonly=False):
    """
    Create an example stream.

    Data arrays are stored in NumPy's NPZ format. The header information are
    fixed values.

    PAZ of the used instrument, needed to demonstrate seisSim() etc.:
    paz = {'gain': 60077000.0,
           'poles': [-0.037004+0.037016j, -0.037004-0.037016j, -251.33+0j,
                     -131.04-467.29j, -131.04+467.29j],
           'sensitivity': 2516778400.0,
           'zeros': [0j, 0j]}}
    """
    if not headonly:
        path = os.path.dirname(__file__)
        path = os.path.join(path, "tests", "data", "example.npz")
        data = np.load(path)
    st = Stream()
    for channel in ["EHZ", "EHN", "EHE"]:
        header = {'network': "BW",
                  'station': "RJOB",
                  'location': "",
                  'npts': 3000,
                  'starttime': UTCDateTime(2009, 8, 24, 0, 20, 3),
                  'sampling_rate': 100.0,
                  'calib': 1.0,
                  'back_azimuth': 100.0,
                  'inclination': 30.0}
        header['channel'] = channel
        if not headonly:
            st.append(Trace(data=data[channel], header=header))
        else:
            st.append(Trace(header=header))
    return st


class Stream(object):
    """
    List like object of multiple ObsPy Trace objects.

    :type traces: list of :class:`~obspy.core.trace.Trace`, optional
    :param traces: Initial list of ObsPy :class:`~obspy.core.trace.Trace`
        objects.

    .. rubric:: Basic Usage

    >>> trace1 = Trace()
    >>> trace2 = Trace()
    >>> stream = Stream(traces=[trace1, trace2])
    >>> print(stream)  # doctest: +ELLIPSIS
    2 Trace(s) in Stream:
    ...

    .. rubric:: Supported Operations

    ``stream = streamA + streamB``
        Merges all traces within the two Stream objects ``streamA`` and
        ``streamB`` into the new Stream object ``stream``.
        See also: :meth:`Stream.__add__`.
    ``stream += streamA``
        Extends the Stream object ``stream`` with all traces from ``streamA``.
        See also: :meth:`Stream.__iadd__`.
    ``len(stream)``
        Returns the number of Traces in the Stream object ``stream``.
        See also: :meth:`Stream.__len__`.
    ``str(stream)``
        Contains the number of traces in the Stream object and returns the
        value of each Trace's __str__ method.
        See also: :meth:`Stream.__str__`.
    """

    def __init__(self, traces=None):
        self.traces = []
        if isinstance(traces, Trace):
            traces = [traces]
        if traces:
            self.traces.extend(traces)

    def __add__(self, other):
        """
        Method to add two streams or a stream with a single trace.

        :type other: :class:`~obspy.core.stream.Stream` or
            :class:`~obspy.core.trace.Trace`
        :param other: Stream or Trace object to add.
        :rtype: :class:`~obspy.core.stream.Stream`
        :returns: New Stream object containing references to the traces of the
            original streams

        .. rubric:: Examples

        1. Adding two Streams

            >>> st1 = Stream([Trace(), Trace(), Trace()])
            >>> len(st1)
            3
            >>> st2 = Stream([Trace(), Trace()])
            >>> len(st2)
            2
            >>> stream = st1 + st2
            >>> len(stream)
            5

        2. Adding Stream and Trace

            >>> stream2 = st1 + Trace()
            >>> len(stream2)
            4
        """
        if isinstance(other, Trace):
            other = Stream([other])
        if not isinstance(other, Stream):
            raise TypeError
        traces = self.traces + other.traces
        return self.__class__(traces=traces)

    def __iadd__(self, other):
        """
        Method to add two streams with self += other.

        It will extend the current Stream object with the traces of the given
        Stream. Traces will not be copied but references to the original traces
        will be appended.

        :type other: :class:`~obspy.core.stream.Stream` or
            :class:`~obspy.core.trace.Trace`
        :param other: Stream or Trace object to add.

        .. rubric:: Example

        >>> stream = Stream([Trace(), Trace(), Trace()])
        >>> len(stream)
        3

        >>> stream += Stream([Trace(), Trace()])
        >>> len(stream)
        5

        >>> stream += Trace()
        >>> len(stream)
        6
        """
        if isinstance(other, Trace):
            other = Stream([other])
        if not isinstance(other, Stream):
            raise TypeError
        self.extend(other.traces)
        return self

    def __mul__(self, num):
        """
        Creates a new Stream containing num copies of this stream.

        :rtype num: int
        :param num: Number of copies.
        :returns: New ObsPy Stream object.

        .. rubric:: Example

        >>> from obspy import read
        >>> st = read()
        >>> len(st)
        3
        >>> st2 = st * 5
        >>> len(st2)
        15
        """
        if not isinstance(num, int):
            raise TypeError("Integer expected")
        from obspy import Stream
        st = Stream()
        for _i in range(num):
            st += self.copy()
        return st

    def __iter__(self):
        """
        Return a robust iterator for stream.traces.

        Doing this it is safe to remove traces from streams inside of
        for-loops using stream's :meth:`~obspy.core.stream.Stream.remove`
        method. Actually this creates a new iterator every time a trace is
        removed inside the for-loop.

        .. rubric:: Example

        >>> from obspy import Stream
        >>> st = Stream()
        >>> for component in ["1", "Z", "2", "3", "Z", "N", "E", "4", "5"]:
        ...     channel = "EH" + component
        ...     tr = Trace(header={'station': 'TEST', 'channel': channel})
        ...     st.append(tr)
        >>> print(st)  # doctest: +ELLIPSIS
        9 Trace(s) in Stream:
        .TEST..EH1 | 1970-01-01T00:00:00.000000Z - ... | 1.0 Hz, 0 samples
        .TEST..EHZ | 1970-01-01T00:00:00.000000Z - ... | 1.0 Hz, 0 samples
        .TEST..EH2 | 1970-01-01T00:00:00.000000Z - ... | 1.0 Hz, 0 samples
        .TEST..EH3 | 1970-01-01T00:00:00.000000Z - ... | 1.0 Hz, 0 samples
        .TEST..EHZ | 1970-01-01T00:00:00.000000Z - ... | 1.0 Hz, 0 samples
        .TEST..EHN | 1970-01-01T00:00:00.000000Z - ... | 1.0 Hz, 0 samples
        .TEST..EHE | 1970-01-01T00:00:00.000000Z - ... | 1.0 Hz, 0 samples
        .TEST..EH4 | 1970-01-01T00:00:00.000000Z - ... | 1.0 Hz, 0 samples
        .TEST..EH5 | 1970-01-01T00:00:00.000000Z - ... | 1.0 Hz, 0 samples

        >>> for tr in st:
        ...     if tr.stats.channel[-1] not in ["Z", "N", "E"]:
        ...         st.remove(tr)
        >>> print(st)  # doctest: +ELLIPSIS
        4 Trace(s) in Stream:
        .TEST..EHZ | 1970-01-01T00:00:00.000000Z - ... | 1.0 Hz, 0 samples
        .TEST..EHZ | 1970-01-01T00:00:00.000000Z - ... | 1.0 Hz, 0 samples
        .TEST..EHN | 1970-01-01T00:00:00.000000Z - ... | 1.0 Hz, 0 samples
        .TEST..EHE | 1970-01-01T00:00:00.000000Z - ... | 1.0 Hz, 0 samples
        """
        return list(self.traces).__iter__()

    def __len__(self):
        """
        Returns the number of Traces in the Stream object.

        .. rubric:: Example

        >>> stream = Stream([Trace(), Trace(), Trace()])
        >>> len(stream)
        3
        """
        return len(self.traces)

    count = __len__

    def __str__(self, extended=False):
        """
        Returns short summary string of the current stream.

        It will contain the number of Traces in the Stream and the return value
        of each Trace's :meth:`~obspy.core.trace.Trace.__str__` method.

        :type extended: bool, optional
        :param extended: This method will show only 20 traces by default.
            Enable this option to show all entries.

        .. rubric:: Example

        >>> stream = Stream([Trace(), Trace()])
        >>> print(stream)  # doctest: +ELLIPSIS
        2 Trace(s) in Stream:
        ...
        """
        # get longest id
        id_length = self and max(len(tr.id) for tr in self) or 0
        out = str(len(self.traces)) + ' Trace(s) in Stream:\n'
        if len(self.traces) <= 20 or extended is True:
            out = out + "\n".join([tr.__str__(id_length) for tr in self])
        else:
            out = out + "\n" + self.traces[0].__str__() + "\n" + \
                    '...\n(%i other traces)\n...\n' % (len(self.traces) - \
                    2) + self.traces[-1].__str__() + '\n\n[Use "print(' + \
                    'Stream.__str__(extended=True))" to print all Traces]'
        return out

    def __eq__(self, other):
        """
        Implements rich comparison of Stream objects for "==" operator.

        :type other: :class:`~obspy.core.stream.Stream`
        :param other: Stream object for comparison.
        :rtype: bool
        :return: ``True`` if both Streams contain the same traces, i.e. after a
            sort operation going through both streams every trace should be
            equal according to Trace's
            :meth:`~obspy.core.trace.Trace.__eq__` operator.

        .. rubric:: Example

        >>> from obspy import read
        >>> st = read()
        >>> st2 = st.copy()
        >>> st is st2
        False
        >>> st == st2
        True
        """
        if not isinstance(other, Stream):
            return False

        # this is maybe still not 100% satisfactory, the question here is if
        # two streams should be the same in comparison if one of the streams
        # has a duplicate trace. Using sets at the moment, two equal traces
        # in one of the Streams would lead to two non-equal Streams.
        # This is a bit more conservative and most likely the expected behavior
        # in most cases.
        self_sorted = self.select()
        self_sorted.sort()
        other_sorted = other.select()
        other_sorted.sort()
        if self_sorted.traces != other_sorted.traces:
            return False

        return True

    def __ne__(self, other):
        """
        Implements rich comparison of Stream objects for "!=" operator.

        .. rubric:: Example

        >>> from obspy import read
        >>> st = read()
        >>> st2 = st.copy()
        >>> st is st2
        False
        >>> st != st2
        False
        """
        # Calls __eq__() and returns the opposite.
        return not self.__eq__(other)

    def __lt__(self, other):
        """
        Too ambiguous, throw an Error.
        """
        raise NotImplementedError("Too ambiguous, therefore not implemented.")

    def __le__(self, other):
        """
        Too ambiguous, throw an Error.
        """
        raise NotImplementedError("Too ambiguous, therefore not implemented.")

    def __gt__(self, other):
        """
        Too ambiguous, throw an Error.
        """
        raise NotImplementedError("Too ambiguous, therefore not implemented.")

    def __ge__(self, other):
        """
        Too ambiguous, throw an Error.
        """
        raise NotImplementedError("Too ambiguous, therefore not implemented.")

    def __setitem__(self, index, trace):
        """
        __setitem__ method of obspy.Stream objects.
        """
        self.traces.__setitem__(index, trace)

    def __getitem__(self, index):
        """
        __getitem__ method of obspy.Stream objects.

        :return: Trace objects
        """
        if isinstance(index, slice):
            return self.__class__(traces=self.traces.__getitem__(index))
        else:
            return self.traces.__getitem__(index)

    def __delitem__(self, index):
        """
        Passes on the __delitem__ method to the underlying list of traces.
        """
        return self.traces.__delitem__(index)

    def __getslice__(self, i, j, k=1):
        """
        __getslice__ method of obspy.Stream objects.

        :return: Stream object
        """
        # see also http://docs.python.org/reference/datamodel.html
        return self.__class__(traces=self.traces[max(0, i):max(0, j):k])

    def append(self, trace):
        """
        Appends a single Trace object to the current Stream object.

        :param trace: :class:`~obspy.core.stream.Trace` object.

        .. rubric:: Example

        >>> from obspy import read, Trace
        >>> st = read()
        >>> tr = Trace()
        >>> tr.stats.station = 'TEST'
        >>> st.append(tr)
        >>> print(st)  # doctest: +ELLIPSIS
        4 Trace(s) in Stream:
        BW.RJOB..EHZ | 2009-08-24T00:20:03.000000Z ... | 100.0 Hz, 3000 samples
        BW.RJOB..EHN | 2009-08-24T00:20:03.000000Z ... | 100.0 Hz, 3000 samples
        BW.RJOB..EHE | 2009-08-24T00:20:03.000000Z ... | 100.0 Hz, 3000 samples
        .TEST..      | 1970-01-01T00:00:00.000000Z ... | 1.0 Hz, 0 samples
        """
        if isinstance(trace, Trace):
            self.traces.append(trace)
        else:
            msg = 'Append only supports a single Trace object as an argument.'
            raise TypeError(msg)

    def extend(self, trace_list):
        """
        Extends the current Stream object with a list of Trace objects.

        :param trace_list: list of :class:`~obspy.core.stream.Trace` objects or
            :class:`~obspy.core.stream.Stream`.

        .. rubric:: Example

        >>> from obspy import read, Trace
        >>> st = read()
        >>> tr1 = Trace()
        >>> tr1.stats.station = 'TEST1'
        >>> tr2 = Trace()
        >>> tr2.stats.station = 'TEST2'
        >>> st.extend([tr1, tr2])
        >>> print(st)  # doctest: +ELLIPSIS
        5 Trace(s) in Stream:
        BW.RJOB..EHZ | 2009-08-24T00:20:03.000000Z ... | 100.0 Hz, 3000 samples
        BW.RJOB..EHN | 2009-08-24T00:20:03.000000Z ... | 100.0 Hz, 3000 samples
        BW.RJOB..EHE | 2009-08-24T00:20:03.000000Z ... | 100.0 Hz, 3000 samples
        .TEST1..     | 1970-01-01T00:00:00.000000Z ... | 1.0 Hz, 0 samples
        .TEST2..     | 1970-01-01T00:00:00.000000Z ... | 1.0 Hz, 0 samples
        """
        if isinstance(trace_list, list):
            for _i in trace_list:
                # Make sure each item in the list is a trace.
                if not isinstance(_i, Trace):
                    msg = 'Extend only accepts a list of Trace objects.'
                    raise TypeError(msg)
            self.traces.extend(trace_list)
        elif isinstance(trace_list, Stream):
            self.traces.extend(trace_list.traces)
        else:
            msg = 'Extend only supports a list of Trace objects as argument.'
            raise TypeError(msg)

    def getGaps(self, min_gap=None, max_gap=None):
        """
        Returns a list of all trace gaps/overlaps of the Stream object.

        :param min_gap: All gaps smaller than this value will be omitted. The
            value is assumed to be in seconds. Defaults to None.
        :param max_gap: All gaps larger than this value will be omitted. The
            value is assumed to be in seconds. Defaults to None.

        The returned list contains one item in the following form for each gap/
        overlap: [network, station, location, channel, starttime of the gap,
        endtime of the gap, duration of the gap, number of missing samples]

        Please be aware that no sorting and checking of stations, channels, ...
        is done. This method only compares the start- and endtimes of the
        Traces.

        .. rubric:: Example

        Our example stream has no gaps:

        >>> from obspy import read, UTCDateTime
        >>> st = read()
        >>> st.getGaps()
        []
        >>> st.printGaps() # doctest: +ELLIPSIS
        Source            Last Sample                 ...
        Total: 0 gap(s) and 0 overlap(s)

        So let's make a copy of the first trace and cut both so that we end up
        with a gappy stream:

        >>> tr = st[0].copy()
        >>> t = UTCDateTime("2009-08-24T00:20:13.0")
        >>> st[0].trim(endtime=t)
        >>> tr.trim(starttime=t+1)
        >>> st.append(tr)
        >>> st.getGaps()  # doctest: +ELLIPSIS
        [['BW', 'RJOB', '', 'EHZ', UTCDateTime(2009, 8, 24, 0, 20, 13), ...
        >>> st.printGaps()  # doctest: +ELLIPSIS
        Source            Last Sample                 ...
        BW.RJOB..EHZ      2009-08-24T00:20:13.000000Z ...
        Total: 1 gap(s) and 0 overlap(s)
        """
        # Create shallow copy of the traces to be able to sort them later on.
        copied_traces = copy.copy(self.traces)
        self.sort()
        gap_list = []
        for _i in xrange(len(self.traces) - 1):
            # skip traces with different network, station, location or channel
            if self.traces[_i].id != self.traces[_i + 1].id:
                continue
            # different sampling rates should always result in a gap or overlap
            if self.traces[_i].stats.delta == self.traces[_i + 1].stats.delta:
                flag = True
            else:
                flag = False
            stats = self.traces[_i].stats
            stime = stats['endtime']
            etime = self.traces[_i + 1].stats['starttime']
            delta = etime.timestamp - stime.timestamp
            # Check that any overlap is not larger than the trace coverage
            if delta < 0:
                temp = self.traces[_i + 1].stats['endtime'].timestamp - \
                       etime.timestamp
                if (delta * -1) > temp:
                    delta = -1 * temp
            # Check gap/overlap criteria
            if min_gap and delta < min_gap:
                continue
            if max_gap and delta > max_gap:
                continue
            # Number of missing samples
            nsamples = int(round(math.fabs(delta) * stats['sampling_rate']))
            # skip if is equal to delta (1 / sampling rate)
            if flag and nsamples == 1:
                continue
            elif delta > 0:
                nsamples -= 1
            else:
                nsamples += 1
            gap_list.append([stats['network'], stats['station'],
                             stats['location'], stats['channel'],
                             stime, etime, delta, nsamples])
        # Set the original traces to not alter the stream object.
        self.traces = copied_traces
        return gap_list

    def insert(self, position, object):
        """
        Inserts either a single Trace or a list of Traces before index.

        :param position: The Trace will be inserted at position.
        :param object: Single Trace object or list of Trace objects.
        """
        if isinstance(object, Trace):
            self.traces.insert(position, object)
        elif isinstance(object, list):
            # Make sure each item in the list is a trace.
            for _i in object:
                if not isinstance(_i, Trace):
                    msg = 'Trace object or a list of Trace objects expected!'
                    raise TypeError(msg)
            # Insert each item of the list.
            for _i in xrange(len(object)):
                self.traces.insert(position + _i, object[_i])
        elif isinstance(object, Stream):
            self.insert(position, object.traces)
        else:
            msg = 'Only accepts a Trace object or a list of Trace objects.'
            raise TypeError(msg)

    def plot(self, *args, **kwargs):
        """
        Creates a waveform plot of the current ObsPy Stream object.

        :param outfile: Output file string. Also used to automatically
            determine the output format. Supported file formats depend on your
            matplotlib backend. Most backends support png, pdf, ps, eps and
            svg. Defaults to ``None``.
        :param format: Format of the graph picture. If no format is given the
            outfile parameter will be used to try to automatically determine
            the output format. If no format is found it defaults to png output.
            If no outfile is specified but a format is, than a binary
            imagestring will be returned.
            Defaults to ``None``.
        :param starttime: Starttime of the graph as a
            :class:`~obspy.core.utcdatetime.UTCDateTime` object. If not set
            the graph will be plotted from the beginning.
            Defaults to ``False``.
        :param endtime: Endtime of the graph as a
            :class:`~obspy.core.utcdatetime.UTCDateTime` object. If not set
            the graph will be plotted until the end.
            Defaults to ``False``.
        :param fig: Use an existing matplotlib figure instance.
            Default to ``None``.
        :param automerge: If automerge is True, Traces with the same id will be
            merged.
            Defaults to ``True``.
        :param size: Size tuple in pixel for the output file. This corresponds
            to the resolution of the graph for vector formats.
            Defaults to ``(800, 250)`` pixel per channel.
        :param dpi: Dots per inch of the output file. This also affects the
            size of most elements in the graph (text, linewidth, ...).
            Defaults to ``100``.
        :param color: Color of the graph as a matplotlib color string as
            described below. If ``type='dayplot'`` a list/tuple of color
            strings is expected that will be periodically repeated for each
            line plotted.
            Defaults to ``'black'`` or to ``('#B2000F', '#004C12', '#847200',
            '#0E01FF')`` for ``type='dayplot'``.
        :param bgcolor: Background color of the graph.
            Defaults to ``'white'``.
        :param face_color: Facecolor of the matplotlib canvas.
            Defaults to ``'white'``.
        :param transparent: Make all backgrounds transparent (True/False). This
            will overwrite the bgcolor and face_color arguments.
            Defaults to ``False``.
        :param number_of_ticks: The number of ticks on the x-axis.
            Defaults to ``4``.
        :param tick_format: The way the time axis is formated.
            Defaults to ``'%H:%M:%S'``.
        :param tick_rotation: Tick rotation in degrees.
            Default to ``0``.
        :param handle: Whether or not to return the matplotlib figure instance
            after the plot has been created.
            Defaults to ``False``.
        :param method: By default, all traces with more than 400.000 samples
            will be plotted with a fast method that cannot be zoomed.
            Setting this argument to ``'full'`` will straight up plot the data.
            This results in a potentially worse performance but the interactive
            matplotlib view can be used properly.
            Defaults to 'fast'.
        :param type: Type may be set to either ``'dayplot'`` in order to create
            a one-day plot for a single Trace or ``'relative'`` to convert all
            date/time information to a relative scale, effectively starting
            the seismogram at 0 seconds. ``'normal'`` will produce a standard
            plot.
            Defaults to ``'normal'``.
        :param equal_scale: Is enabled all plots are equally scaled. Defaults
            to ``True``.
<<<<<<< HEAD
        :param block: If True (default) block call to showing plot. Only works
            if the active matplotlib backend supports it.
=======
        :param block: If True (default) block call to showing plot.
        :param line_width: Float value in points of the line width. Defaults to ``0,4``.

>>>>>>> c71bde39

        **Dayplot parameters**

        The following parameters are only available if ``type='dayplot'`` is
        set.

        :param vertical_scaling_range: Determines how each line is scaled in
            its given space. Every line will be centered around its mean value
            and then clamped to fit its given space. This argument is the range
            in data units that will be used to clamp the data. If the range is
            smaller than the actual range, the lines' data may overshoot to
            other lines which is usually a desired effect. Larger ranges will
            result in a vertical padding.
            If ``0``, the actual range of the data will be used and no
            overshooting or additional padding will occur.
            If ``None`` the range will be chosen to be the 99.5-percentile of
            the actual range - so some values will overshoot.
            Defaults to None.
        :param interval: This defines the interval length in minutes for one
            line.
        :param time_offset: Only used if ``type='dayplot'``. The difference
            between the timezone of the data (specified with the kwarg
            'timezone') and UTC time in hours. Will be displayed in a string.
            Defaults to the current offset of the system time to UTC time.
        :param timezone: Defines the name of the user defined time scale. Will
            be displayed in a string together with the actual offset defined in
            the kwarg 'time_offset'.
            Defaults to ``'local time'``.
        :param localization_dict: Enables limited localization of the dayplot
            through the usage of a dictionary. To change the labels to, e.g.
            german, use the following:
                localization_dict={'time in': 'Zeit in', 'seconds': 'Sekunden',
                                   'minutes': 'Minuten', 'hours': 'Stunden'}
        :param data_unit: If given, the scale of the data will be drawn on the
            right hand side in the form "%f {data_unit}". The unit is supposed
            to be a string containing the actual unit of the data. Can be a
            LaTeX expression if matplotlib has been built with LaTeX support,
            e.g. "$\\frac{m}{s}$". Be careful to escape the backslashes, or
            use r-prepended strings, e.g. r"$\frac{m}{s}$".
        :param events: An optional list of events can be drawn on the plot if
            given.  They will be displayed as yellow stars with optional
            annotations.  They are given as a list of dictionaries. Each
            dictionary at least needs to have a "time" key, containing a
            UTCDateTime object with the origin time of the event. Furthermore
            every event can have an optional "text" key which will then be
            displayed as an annotation.
            Example:
                events=[{"time": UTCDateTime(...), "text": "Event A"}, {...}]
            It can also be a :class:`~obspy.core.event.Catalog` object. In this
            case each event will be annotated with its corresponding
            Flinn-Engdahl region and the magnitude.
            Events can also be automatically downloaded with the help of
            obspy.neries. Just pass a dictionary with a "min_magnitude" key,
            e.g.
                events={"min_magnitude": 5.5}
        :param x_labels_size: Size of x labels in points or fontsize
            Defaults to ``8``.
        :param y_labels_size: Size of y labels in points or fontsize
            Defaults to ``8``.
        :param title_size: Size of the title in points or fontsize
            Defaults to ``10``.
        :param subplots_adjust_left: The left side of the subplots of the figure
            in fraction of the figure width
            Defaults to ``0.12``.
        :param subplots_adjust_right: The right side of the subplots of the figure
            in fraction of the figure width
            Defaults to ``0.88``.
        :param subplots_adjust_top: The top side of the subplots of the figure
            in fraction of the figure width
            Defaults to ``0.95``.
        :param subplots_adjust_bottom: The bottom side of the subplots of the figure
            in fraction of the figure width
            Defaults to ``0.0``.
         :param right_vertical_labels: Whether or not to display labels on the right
            side of the dayplot.
            Defaults to ``False``.
         :param one_tick_per_line: Whether or not to display one tick per line
            Defaults to ``False``.
         :param show_y_UTC_label: Whether or not to display Y UTC vertical label
            Defaults to ``True``.
         :param title: The title to display on top of the plot
            Defaults to ``self.stream[0].id``.

        .. rubric:: Color Options

        Colors can be specified as defined in the :mod:`matplotlib.colors`
        documentation.

        Short Version: For all color values, you can either use:

        * legit `HTML color names <http://www.w3.org/TR/css3-color/#html4>`_,
          e.g. ``'blue'``,
        * HTML hex strings, e.g. ``'#EE00FF'``,
        * pass an string of a R, G, B tuple, where each of the component is a
          float value in the range of 0 to 1, e.g. ``'(1, 0.25, 0.5)'``, or
        * use a single letters for the basic built-in colors, such as ``'b'``
          (blue), ``'g'`` (green), ``'r'`` (red), ``'c'`` (cyan), ``'m'``
          (magenta), ``'y'`` (yellow), ``'k'`` (black), ``'w'`` (white).

        .. rubric:: Example

        >>> from obspy import read
        >>> st = read()
        >>> st.plot() # doctest: +SKIP

        .. plot::

            from obspy import read
            st = read()
            st.plot()
        """
        from obspy.imaging.waveform import WaveformPlotting
        waveform = WaveformPlotting(stream=self, *args, **kwargs)
        return waveform.plotWaveform(*args, **kwargs)

    def spectrogram(self, *args, **kwargs):
        """
        Creates a spectrogram plot for each trace in the stream.

        For details on kwargs that can be used to customize the spectrogram
        plot see :func:`obspy.imaging.spectrogram.spectrogram`.

        .. rubric:: Example

        >>> from obspy import read
        >>> st = read()
        >>> st[0].spectrogram() # doctest: +SKIP

        .. plot::

            from obspy import read
            st = read()
            st[0].spectrogram()
        """
        spec_list = []
        for tr in self:
            spec = tr.spectrogram(*args, **kwargs)
            spec_list.append(spec)

        return spec_list

    def pop(self, index=(-1)):
        """
        Removes the Trace object specified by index from the Stream object and
        returns it. If no index is given it will remove the last Trace.
        Passes on the pop() to self.traces.

        :param index: Index of the Trace object to be returned and removed.
        :returns: Removed Trace.

        .. rubric:: Example

        >>> from obspy import read
        >>> st = read()
        >>> print(st)  # doctest: +ELLIPSIS
        3 Trace(s) in Stream:
        BW.RJOB..EHZ | 2009-08-24T00:20:03.000000Z ... | 100.0 Hz, 3000 samples
        BW.RJOB..EHN | 2009-08-24T00:20:03.000000Z ... | 100.0 Hz, 3000 samples
        BW.RJOB..EHE | 2009-08-24T00:20:03.000000Z ... | 100.0 Hz, 3000 samples
        >>> tr = st.pop()
        >>> print(st)  # doctest: +ELLIPSIS
        2 Trace(s) in Stream:
        BW.RJOB..EHZ | 2009-08-24T00:20:03.000000Z ... | 100.0 Hz, 3000 samples
        BW.RJOB..EHN | 2009-08-24T00:20:03.000000Z ... | 100.0 Hz, 3000 samples
        >>> print(tr)  # doctest: +ELLIPSIS
        BW.RJOB..EHE | 2009-08-24T00:20:03.000000Z ... | 100.0 Hz, 3000 samples
        """
        return self.traces.pop(index)

    def printGaps(self, min_gap=None, max_gap=None):
        """
        Print gap/overlap list summary information of the Stream object.

        :param min_gap: All gaps smaller than this value will be omitted. The
            value is assumed to be in seconds. Defaults to None.
        :param max_gap: All gaps larger than this value will be omitted. The
            value is assumed to be in seconds. Defaults to None.

        .. rubric:: Example

        Our example stream has no gaps:

        >>> from obspy import read, UTCDateTime
        >>> st = read()
        >>> st.getGaps()
        []
        >>> st.printGaps()  # doctest: +ELLIPSIS
        Source            Last Sample                 Next Sample ...
        Total: 0 gap(s) and 0 overlap(s)

        So let's make a copy of the first trace and cut both so that we end up
        with a gappy stream:

        >>> tr = st[0].copy()
        >>> t = UTCDateTime("2009-08-24T00:20:13.0")
        >>> st[0].trim(endtime=t)
        >>> tr.trim(starttime=t+1)
        >>> st.append(tr)
        >>> st.getGaps()  # doctest: +ELLIPSIS
        [['BW', 'RJOB', '', 'EHZ', UTCDateTime(2009, 8, 24, 0, 20, 13), ...
        >>> st.printGaps()  # doctest: +ELLIPSIS
        Source            Last Sample                 ...
        BW.RJOB..EHZ      2009-08-24T00:20:13.000000Z ...
        Total: 1 gap(s) and 0 overlap(s)
        """
        result = self.getGaps(min_gap, max_gap)
        print("%-17s %-27s %-27s %-15s %-8s" % ('Source', 'Last Sample',
                                                'Next Sample', 'Delta',
                                                'Samples'))
        gaps = 0
        overlaps = 0
        for r in result:
            if r[6] > 0:
                gaps += 1
            else:
                overlaps += 1
            print("%-17s %-27s %-27s %-15.6f %-8d" % ('.'.join(r[0:4]),
                                                      r[4], r[5], r[6], r[7]))
        print("Total: %d gap(s) and %d overlap(s)" % (gaps, overlaps))

    def remove(self, trace):
        """
        Removes the first occurrence of the specified Trace object in the
        Stream object. Passes on the remove() call to self.traces.

        :param trace: Trace object to be removed from Stream.

        .. rubric:: Example

        This example shows how to delete all "E" component traces in a stream:

        >>> from obspy import read
        >>> st = read()
        >>> print(st)  # doctest: +ELLIPSIS
        3 Trace(s) in Stream:
        BW.RJOB..EHZ | 2009-08-24T00:20:03.000000Z ... | 100.0 Hz, 3000 samples
        BW.RJOB..EHN | 2009-08-24T00:20:03.000000Z ... | 100.0 Hz, 3000 samples
        BW.RJOB..EHE | 2009-08-24T00:20:03.000000Z ... | 100.0 Hz, 3000 samples
        >>> for tr in st.select(component="E"):
        ...     st.remove(tr)
        >>> print(st)  # doctest: +ELLIPSIS
        2 Trace(s) in Stream:
        BW.RJOB..EHZ | 2009-08-24T00:20:03.000000Z ... | 100.0 Hz, 3000 samples
        BW.RJOB..EHN | 2009-08-24T00:20:03.000000Z ... | 100.0 Hz, 3000 samples
        """
        return self.traces.remove(trace)

    def reverse(self):
        """
        Reverses the Traces of the Stream object in place.

        .. rubric:: Example

        >>> from obspy import read
        >>> st = read()
        >>> print(st)  # doctest: +ELLIPSIS
        3 Trace(s) in Stream:
        BW.RJOB..EHZ | 2009-08-24T00:20:03.000000Z ... | 100.0 Hz, 3000 samples
        BW.RJOB..EHN | 2009-08-24T00:20:03.000000Z ... | 100.0 Hz, 3000 samples
        BW.RJOB..EHE | 2009-08-24T00:20:03.000000Z ... | 100.0 Hz, 3000 samples
        >>> st.reverse()
        >>> print(st)  # doctest: +ELLIPSIS
        3 Trace(s) in Stream:
        BW.RJOB..EHE | 2009-08-24T00:20:03.000000Z ... | 100.0 Hz, 3000 samples
        BW.RJOB..EHN | 2009-08-24T00:20:03.000000Z ... | 100.0 Hz, 3000 samples
        BW.RJOB..EHZ | 2009-08-24T00:20:03.000000Z ... | 100.0 Hz, 3000 samples
        """
        self.traces.reverse()

    def sort(self, keys=['network', 'station', 'location', 'channel',
                         'starttime', 'endtime'], reverse=False):
        """
        Method to sort the traces in the Stream object.

        The traces will be sorted according to the keys list. It will be sorted
        by the first item first, then by the second and so on. It will always
        be sorted from low to high and from A to Z.

        :type keys: list, optional
        :param keys: List containing the values according to which the traces
             will be sorted. They will be sorted by the first item first and
             then by the second item and so on.
             Available items: 'network', 'station', 'channel', 'location',
             'starttime', 'endtime', 'sampling_rate', 'npts', 'dataquality'
             Defaults to ['network', 'station', 'location', 'channel',
             'starttime', 'endtime'].
        :type reverse: bool
        :param reverse: Reverts sorting order to descending.

        .. rubric:: Example

        >>> from obspy import read
        >>> st = read()
        >>> print(st)  # doctest: +ELLIPSIS
        3 Trace(s) in Stream:
        BW.RJOB..EHZ | 2009-08-24T00:20:03.000000Z ... | 100.0 Hz, 3000 samples
        BW.RJOB..EHN | 2009-08-24T00:20:03.000000Z ... | 100.0 Hz, 3000 samples
        BW.RJOB..EHE | 2009-08-24T00:20:03.000000Z ... | 100.0 Hz, 3000 samples
        >>> st.sort()
        >>> print(st)  # doctest: +ELLIPSIS
        3 Trace(s) in Stream:
        BW.RJOB..EHE | 2009-08-24T00:20:03.000000Z ... | 100.0 Hz, 3000 samples
        BW.RJOB..EHN | 2009-08-24T00:20:03.000000Z ... | 100.0 Hz, 3000 samples
        BW.RJOB..EHZ | 2009-08-24T00:20:03.000000Z ... | 100.0 Hz, 3000 samples
        """
        # Check the list and all items.
        msg = "keys must be a list of item strings. Available items to " + \
              "sort after: \n'network', 'station', 'channel', 'location', " + \
              "'starttime', 'endtime', 'sampling_rate', 'npts', 'dataquality'"
        if not isinstance(keys, list):
            raise TypeError(msg)
        items = ['network', 'station', 'channel', 'location', 'starttime',
                 'endtime', 'sampling_rate', 'npts', 'dataquality']
        for _i in keys:
            try:
                items.index(_i)
            except:
                raise TypeError(msg)
        # Loop over all keys in reversed order.
        for _i in keys[::-1]:
            self.traces.sort(key=lambda x: x.stats[_i], reverse=reverse)

    def write(self, filename, format, **kwargs):
        """
        Saves stream into a file.

        :type filename: string
        :param filename: The name of the file to write.
        :type format: string
        :param format: The format to write must be specified. One of
            ``"MSEED"``, ``"GSE2"``, ``"SAC"``, ``"SACXY"``, ``"Q"``,
            ``"SH_ASC"``, ``"SEGY"``, ``"SU"``, ``"WAV"``, ``"PICKLE"``. See
            the `Supported Formats`_ section below for a full list of supported
            formats.
        :param kwargs: Additional keyword arguments passed to the underlying
            waveform writer method.

        .. rubric:: Example

        >>> from obspy import read
        >>> st = read() # doctest: +SKIP
        >>> st.write("example.mseed", format="MSEED") # doctest: +SKIP

        Writing single traces into files with meaningful filenames can be done
        e.g. using trace.id

        >>> for tr in st: #doctest: +SKIP
        ...     tr.write("%s.MSEED" % tr.id, format="MSEED") #doctest: +SKIP

        .. rubric:: _`Supported Formats`

        Additional ObsPy modules extend the parameters of the
        :meth:`~obspy.core.stream.Stream.write` method. The following
        table summarizes all known formats currently available for ObsPy.

        Please refer to the *Linked Function Call* of each module for any extra
        options available.

        =======  ===================  ====================================
        Format   Required Module      Linked Function Call
        =======  ===================  ====================================
        MSEED    :mod:`obspy.mseed`   :func:`obspy.mseed.core.writeMSEED`
        GSE2     :mod:`obspy.gse2`    :func:`obspy.gse2.core.writeGSE2`
        SAC      :mod:`obspy.sac`     :func:`obspy.sac.core.writeSAC`
        SACXY    :mod:`obspy.sac`     :func:`obspy.sac.core.writeSACXY`
        Q        :mod:`obspy.sh`      :func:`obspy.sh.core.writeQ`
        SH_ASC   :mod:`obspy.sh`      :func:`obspy.sh.core.writeASC`
        SEGY     :mod:`obspy.segy`    :func:`obspy.segy.core.writeSEGY`
        SLIST    :mod:`obspy.core`    :func:`obspy.core.ascii.writeSLIST`
        SU       :mod:`obspy.segy`    :func:`obspy.segy.core.writeSU`
        TSPAIR   :mod:`obspy.core`    :func:`obspy.core.ascii.writeTSPAIR`
        WAV      :mod:`obspy.wav`     :func:`obspy.wav.core.writeWAV`
        PICKLE   :mod:`obspy.core`    :func:`obspy.core.stream.readPickle`
        =======  ===================  ====================================
        """
        # Check all traces for masked arrays and raise exception.
        for trace in self.traces:
            if isinstance(trace.data, np.ma.masked_array):
                msg = 'Masked array writing is not supported. You can use ' + \
                      'np.array.filled() to convert the masked array to a ' + \
                      'normal array.'
                raise NotImplementedError(msg)
        format = format.upper()
        try:
            # get format specific entry point
            format_ep = ENTRY_POINTS['waveform_write'][format]
            # search writeFormat method for given entry point
            writeFormat = load_entry_point(format_ep.dist.key,
                'obspy.plugin.waveform.%s' % (format_ep.name), 'writeFormat')
        except (IndexError, ImportError, KeyError):
            msg = "Writing format \"%s\" is not supported. Supported types: %s"
            raise TypeError(msg % (format,
                                   ', '.join(ENTRY_POINTS['waveform_write'])))
        writeFormat(self, filename, **kwargs)

    def trim(self, starttime=None, endtime=None, pad=False,
             nearest_sample=True, fill_value=None):
        """
        Cuts all traces of this Stream object to given start and end time.

        :type starttime: :class:`~obspy.core.utcdatetime.UTCDateTime`, optional
        :param starttime: Specify the start time.
        :type endtime: :class:`~obspy.core.utcdatetime.UTCDateTime`, optional
        :param endtime: Specify the end time.
        :type pad: bool, optional
        :param pad: Gives the possibility to trim at time points outside the
            time frame of the original trace, filling the trace with the
            given ``fill_value``. Defaults to ``False``.
        :type nearest_sample: bool, optional
        :param nearest_sample: If set to ``True``, the closest sample is
            selected, if set to ``False``, the next sample containing the time
            is selected. Defaults to ``True``.

                Given the following trace containing 4 samples, "|" are the
                sample points, "A" is the requested starttime::

                    |        A|         |         |

                ``nearest_sample=True`` will select the second sample point,
                ``nearest_sample=False`` will select the first sample point.

        :type fill_value: int, float or ``None``, optional
        :param fill_value: Fill value for gaps. Defaults to ``None``. Traces
            will be converted to NumPy masked arrays if no value is given and
            gaps are present.

        .. note::

            This operation is performed in place on the actual data arrays. The
            raw data is not accessible anymore afterwards. To keep your
            original data, use :meth:`~obspy.core.stream.Stream.copy` to create
            a copy of your stream object.

        .. rubric:: Example

        >>> st = read()
        >>> print(st)  # doctest: +ELLIPSIS
        3 Trace(s) in Stream:
        BW.RJOB..EHZ | 2009-08-24T00:20:03.000000Z ... | 100.0 Hz, 3000 samples
        BW.RJOB..EHN | 2009-08-24T00:20:03.000000Z ... | 100.0 Hz, 3000 samples
        BW.RJOB..EHE | 2009-08-24T00:20:03.000000Z ... | 100.0 Hz, 3000 samples
        >>> dt = UTCDateTime("2009-08-24T00:20:20")
        >>> st.trim(dt, dt + 5)
        >>> print(st)  # doctest: +ELLIPSIS
        3 Trace(s) in Stream:
        BW.RJOB..EHZ | 2009-08-24T00:20:20.000000Z ... | 100.0 Hz, 501 samples
        BW.RJOB..EHN | 2009-08-24T00:20:20.000000Z ... | 100.0 Hz, 501 samples
        BW.RJOB..EHE | 2009-08-24T00:20:20.000000Z ... | 100.0 Hz, 501 samples
        """
        if not self:
            return
        # select starttime/endtime fitting to a sample point of the first trace
        if nearest_sample:
            tr = self.traces[0]
            if starttime:
                delta = round((starttime - tr.stats.starttime) * \
                               tr.stats.sampling_rate)
                starttime = tr.stats.starttime + delta * tr.stats.delta
            if endtime:
                delta = round((endtime - tr.stats.endtime) * \
                               tr.stats.sampling_rate)
                # delta is negative!
                endtime = tr.stats.endtime + delta * tr.stats.delta
        for trace in self.traces:
            trace.trim(starttime, endtime, pad,
                       nearest_sample=nearest_sample, fill_value=fill_value)
        # remove empty traces after trimming
        self.traces = [tr for tr in self.traces if tr.stats.npts]

    def _ltrim(self, starttime, pad=False, nearest_sample=True):
        """
        Cuts all traces of this Stream object to given start time.
        For more info see :meth:`~obspy.core.trace.Trace._ltrim`.
        """
        for trace in self.traces:
            trace.trim(starttime=starttime, pad=pad,
                       nearest_sample=nearest_sample)
        # remove empty traces after trimming
        self.traces = [tr for tr in self.traces if tr.stats.npts]

    def _rtrim(self, endtime, pad=False, nearest_sample=True):
        """
        Cuts all traces of this Stream object to given end time.
        For more info see :meth:`~obspy.core.trace.Trace._rtrim`.
        """
        for trace in self.traces:
            trace.trim(endtime=endtime, pad=pad, nearest_sample=nearest_sample)
        # remove empty traces after trimming
        self.traces = [tr for tr in self.traces if tr.stats.npts]

    def cutout(self, starttime, endtime):
        """
        Cuts the given time range out of all traces of this Stream object.

        :type starttime: :class:`~obspy.core.utcdatetime.UTCDateTime`
        :param starttime: Start of time span to remove from stream.
        :type endtime: :class:`~obspy.core.utcdatetime.UTCDateTime`
        :param endtime: End of time span to remove from stream.

        .. rubric:: Example

        >>> st = read()
        >>> print(st)  # doctest: +ELLIPSIS
        3 Trace(s) in Stream:
        BW.RJOB..EHZ | 2009-08-24T00:20:03.000000Z ... | 100.0 Hz, 3000 samples
        BW.RJOB..EHN | 2009-08-24T00:20:03.000000Z ... | 100.0 Hz, 3000 samples
        BW.RJOB..EHE | 2009-08-24T00:20:03.000000Z ... | 100.0 Hz, 3000 samples
        >>> t1 = UTCDateTime("2009-08-24T00:20:06")
        >>> t2 = UTCDateTime("2009-08-24T00:20:11")
        >>> st.cutout(t1, t2)
        >>> print(st)  # doctest: +ELLIPSIS
        6 Trace(s) in Stream:
        BW.RJOB..EHZ | 2009-08-24T00:20:03.000000Z ... | 100.0 Hz, 301 samples
        BW.RJOB..EHN | 2009-08-24T00:20:03.000000Z ... | 100.0 Hz, 301 samples
        BW.RJOB..EHE | 2009-08-24T00:20:03.000000Z ... | 100.0 Hz, 301 samples
        BW.RJOB..EHZ | 2009-08-24T00:20:11.000000Z ... | 100.0 Hz, 2200 samples
        BW.RJOB..EHN | 2009-08-24T00:20:11.000000Z ... | 100.0 Hz, 2200 samples
        BW.RJOB..EHE | 2009-08-24T00:20:11.000000Z ... | 100.0 Hz, 2200 samples
        """
        if not self:
            return
        tmp = self.slice(endtime=starttime, keep_empty_traces=False)
        tmp += self.slice(starttime=endtime, keep_empty_traces=False)
        self.traces = tmp.traces

    def slice(self, starttime=None, endtime=None, keep_empty_traces=False):
        """
        Returns new Stream object cut to the given start- and endtime.

        :type starttime: :class:`~obspy.core.utcdatetime.UTCDateTime`
        :param starttime: Specify the start time of all traces.
        :type endtime: :class:`~obspy.core.utcdatetime.UTCDateTime`
        :param endtime: Specify the end time of all traces.
        :type keep_empty_traces: bool, optional
        :param keep_empty_traces: Empty traces will be kept if set to ``True``.
            Defaults to ``False``.
        :return: New :class:`~obspy.core.stream.Stream` object. Does not copy
            data but just passes a reference to it.

        .. rubric:: Example

        >>> st = read()
        >>> print(st)  # doctest: +ELLIPSIS
        3 Trace(s) in Stream:
        BW.RJOB..EHZ | 2009-08-24T00:20:03.000000Z ... | 100.0 Hz, 3000 samples
        BW.RJOB..EHN | 2009-08-24T00:20:03.000000Z ... | 100.0 Hz, 3000 samples
        BW.RJOB..EHE | 2009-08-24T00:20:03.000000Z ... | 100.0 Hz, 3000 samples
        >>> dt = UTCDateTime("2009-08-24T00:20:20")
        >>> st = st.slice(dt, dt + 5)
        >>> print(st)  # doctest: +ELLIPSIS
        3 Trace(s) in Stream:
        BW.RJOB..EHZ | 2009-08-24T00:20:20.000000Z ... | 100.0 Hz, 501 samples
        BW.RJOB..EHN | 2009-08-24T00:20:20.000000Z ... | 100.0 Hz, 501 samples
        BW.RJOB..EHE | 2009-08-24T00:20:20.000000Z ... | 100.0 Hz, 501 samples
        """
        tmp = copy.copy(self)
        tmp.traces = []
        new = tmp.copy()
        for trace in self:
            sliced_trace = trace.slice(starttime=starttime, endtime=endtime)
            if keep_empty_traces is False and not sliced_trace.stats.npts:
                continue
            new.append(sliced_trace)
        return new

    def select(self, network=None, station=None, location=None, channel=None,
               sampling_rate=None, npts=None, component=None, id=None):
        """
        Returns new Stream object only with these traces that match the given
        stats criteria (e.g. all traces with ``channel="EHZ"``).

        .. rubric:: Examples

        >>> from obspy import read
        >>> st = read()
        >>> st2 = st.select(station="R*")
        >>> print(st2)  # doctest: +ELLIPSIS
        3 Trace(s) in Stream:
        BW.RJOB..EHZ | 2009-08-24T00:20:03.000000Z ... | 100.0 Hz, 3000 samples
        BW.RJOB..EHN | 2009-08-24T00:20:03.000000Z ... | 100.0 Hz, 3000 samples
        BW.RJOB..EHE | 2009-08-24T00:20:03.000000Z ... | 100.0 Hz, 3000 samples

        >>> st2 = st.select(id="BW.RJOB..EHZ")
        >>> print(st2)  # doctest: +ELLIPSIS
        1 Trace(s) in Stream:
        BW.RJOB..EHZ | 2009-08-24T00:20:03.000000Z ... | 100.0 Hz, 3000 samples

        >>> st2 = st.select(component="Z")
        >>> print(st2)  # doctest: +ELLIPSIS
        1 Trace(s) in Stream:
        BW.RJOB..EHZ | 2009-08-24T00:20:03.000000Z ... | 100.0 Hz, 3000 samples

        >>> st2 = st.select(network="CZ")
        >>> print(st2) # doctest: +NORMALIZE_WHITESPACE
        0 Trace(s) in Stream:

        .. warning::
            A new Stream object is returned but the traces it contains are
            just aliases to the traces of the original stream. Does not copy
            the data but only passes a reference.

        All keyword arguments except for ``component`` are tested directly
        against the respective entry in the :class:`~obspy.core.trace.Stats`
        dictionary.

        If a string for ``component`` is given (should be a single letter) it
        is tested against the last letter of the ``Trace.stats.channel`` entry.

        Alternatively, ``channel`` may have the last one or two letters
        wildcarded (e.g. ``channel="EH*"``) to select all components with a
        common band/instrument code.

        All other selection criteria that accept strings (network, station,
        location) may also contain Unix style wildcards (``*``, ``?``, ...).
        """
        # make given component letter uppercase (if e.g. "z" is given)
        if component and channel:
            component = component.upper()
            channel = channel.upper()
            if channel[-1] != "*" and component != channel[-1]:
                msg = "Selection criteria for channel and component are " + \
                      "mutually exclusive!"
                raise ValueError(msg)
        traces = []
        for trace in self:
            # skip trace if any given criterion is not matched
            if id and not fnmatch.fnmatch(trace.id.upper(), id.upper()):
                continue
            if network and not fnmatch.fnmatch(trace.stats.network.upper(),
                                               network.upper()):
                continue
            if station and not fnmatch.fnmatch(trace.stats.station.upper(),
                                               station.upper()):
                continue
            if location and not fnmatch.fnmatch(trace.stats.location.upper(),
                                                location.upper()):
                continue
            if channel and not fnmatch.fnmatch(trace.stats.channel.upper(),
                                               channel.upper()):
                continue
            if sampling_rate and \
               float(sampling_rate) != trace.stats.sampling_rate:
                continue
            if npts and int(npts) != trace.stats.npts:
                continue
            if component and \
                    not fnmatch.fnmatch(trace.stats.channel[-1].upper(),
                                        component.upper()):
                continue
            traces.append(trace)
        return self.__class__(traces=traces)

    def verify(self):
        """
        Verifies all traces of current Stream against available meta data.

        .. rubric:: Example

        >>> from obspy import Trace, Stream
        >>> tr = Trace(data=np.array([1, 2, 3, 4]))
        >>> tr.stats.npts = 100
        >>> st = Stream([tr])
        >>> st.verify()  #doctest: +ELLIPSIS
        Traceback (most recent call last):
        ...
        Exception: ntps(100) differs from data size(4)
        """
        for trace in self:
            trace.verify()

    def _mergeChecks(self):
        """
        Sanity checks for merging.
        """
        sr = {}
        dtype = {}
        calib = {}
        for trace in self.traces:
            # skip empty traces
            if len(trace) == 0:
                continue
            # Check sampling rate.
            sr.setdefault(trace.id, trace.stats.sampling_rate)
            if trace.stats.sampling_rate != sr[trace.id]:
                msg = "Can't merge traces with same ids but differing " + \
                      "sampling rates!"
                raise Exception(msg)
            # Check dtype.
            dtype.setdefault(trace.id, trace.data.dtype)
            if trace.data.dtype != dtype[trace.id]:
                msg = "Can't merge traces with same ids but differing " + \
                      "data types!"
                raise Exception(msg)
            # Check calibration factor.
            calib.setdefault(trace.id, trace.stats.calib)
            if trace.stats.calib != calib[trace.id]:
                msg = "Can't merge traces with same ids but differing " + \
                      "calibration factors.!"
                raise Exception(msg)

    def merge(self, method=0, fill_value=None, interpolation_samples=0):
        """
        Merges ObsPy Trace objects with same IDs.

        :type method: ``-1``, ``0`` or ``1``, optional
        :param method: Methodology to handle overlaps of traces. Defaults
            to ``0``.
            See :meth:`obspy.core.trace.Trace.__add__` for details on
            methods ``0`` and ``1``,
            see :meth:`obspy.core.stream.Stream._cleanup` for details on
            method ``-1``.
        :type fill_value: int or float, ``'latest'`` or ``'interpolate'``,
            optional
        :param fill_value: Fill value for gaps. Defaults to ``None``. Traces
            will be converted to NumPy masked arrays if no value is given and
            gaps are present. The value ``'latest'`` will use the latest value
            before the gap. If value ``'interpolate'`` is provided, missing
            values are linearly interpolated (not changing the data
            type e.g. of integer valued traces). Not used for ``method=-1``.
        :type interpolation_samples: int, optional
        :param interpolation_samples: Used only for ``method=1``. It specifies
            the number of samples which are used to interpolate between
            overlapping traces. Default to ``0``. If set to ``-1`` all
            overlapping samples are interpolated.

        Importing waveform data containing gaps or overlaps results into
        a :class:`~obspy.core.stream.Stream` object with multiple traces having
        the same identifier. This method tries to merge such traces inplace,
        thus returning nothing. Merged trace data will be converted into a
        NumPy :class:`~numpy.ma.MaskedArray` type if any gaps are present. This
        behavior may be prevented by setting the ``fill_value`` parameter.
        The ``method`` argument controls the handling of overlapping data
        values.
        """
        def listsort(order, current):
            """
            Helper method for keeping trace's ordering
            """
            try:
                return order.index(current)
            except ValueError:
                return -1

        if method == -1:
            self._cleanup()
            return
        # check sampling rates and dtypes
        self._mergeChecks()
        # remember order of traces
        order = [id(i) for i in self.traces]
        # order matters!
        self.sort(keys=['network', 'station', 'location', 'channel',
                        'starttime', 'endtime'])
        # build up dictionary with with lists of traces with same ids
        traces_dict = {}
        # using pop() and try-except saves memory
        try:
            while True:
                trace = self.traces.pop(0)
                # skip empty traces
                if len(trace) == 0:
                    continue
                _id = trace.getId()
                if _id not in traces_dict:
                    traces_dict[_id] = [trace]
                else:
                    traces_dict[_id].append(trace)
        except IndexError:
            pass
        # clear traces of current stream
        self.traces = []
        # loop through ids
        for _id in traces_dict.keys():
            cur_trace = traces_dict[_id].pop(0)
            # loop through traces of same id
            for _i in xrange(len(traces_dict[_id])):
                trace = traces_dict[_id].pop(0)
                # disable sanity checks because there are already done
                cur_trace = cur_trace.__add__(trace, method,
                    fill_value=fill_value, sanity_checks=False,
                    interpolation_samples=interpolation_samples)
            self.traces.append(cur_trace)

        # trying to restore order, newly created traces are placed at
        # start
        self.traces.sort(key=lambda x: listsort(order, id(x)))

    def simulate(self, paz_remove=None, paz_simulate=None,
                 remove_sensitivity=True, simulate_sensitivity=True, **kwargs):
        """
        Correct for instrument response / Simulate new instrument response.

        :type paz_remove: dict, None
        :param paz_remove: Dictionary containing keys ``'poles'``, ``'zeros'``,
            ``'gain'`` (A0 normalization factor). Poles and zeros must be a
            list of complex floating point numbers, gain must be of type float.
            Poles and Zeros are assumed to correct to m/s, SEED convention.
            Use ``None`` for no inverse filtering.
            Use ``'self'`` to use paz AttribDict in ``trace.stats`` for every
            trace in stream.
        :type paz_simulate: dict, None
        :param paz_simulate: Dictionary containing keys ``'poles'``,
            ``'zeros'``, ``'gain'``. Poles and zeros must be a list of complex
            floating point numbers, gain must be of type float. Or ``None`` for
            no simulation.
        :type remove_sensitivity: bool
        :param remove_sensitivity: Determines if data is divided by
            ``paz_remove['sensitivity']`` to correct for overall sensitivity of
            recording instrument (seismometer/digitizer) during instrument
            correction.
        :type simulate_sensitivity: bool
        :param simulate_sensitivity: Determines if data is multiplied with
            ``paz_simulate['sensitivity']`` to simulate overall sensitivity of
            new instrument (seismometer/digitizer) during instrument
            simulation.

        This function corrects for the original instrument response given by
        ``paz_remove`` and/or simulates a new instrument response given by
        ``paz_simulate``.

        For additional information and more options to control the instrument
        correction/simulation (e.g. water level, demeaning, tapering, ...) see
        :func:`~obspy.signal.invsim.seisSim`.

        The keywords `paz_remove` and `paz_simulate` are expected to be
        dictionaries containing information on poles, zeros and gain (and
        usually also sensitivity).

        If both ``paz_remove`` and ``paz_simulate`` are specified, both steps
        are performed in one go in the frequency domain, otherwise only the
        specified step is performed.

        .. note::

            This operation is performed in place on the actual data arrays. The
            raw data is not accessible anymore afterwards. To keep your
            original data, use :meth:`~obspy.core.stream.Stream.copy` to create
            a copy of your stream object.
            This also makes an entry with information on the applied processing
            in ``stats.processing`` of every trace.

        .. rubric:: Example

        >>> from obspy import read
        >>> from obspy.signal import cornFreq2Paz
        >>> st = read()
        >>> st.plot()  # doctest: +SKIP
        >>> paz_sts2 = {'poles': [-0.037004+0.037016j, -0.037004-0.037016j,
        ...                       -251.33+0j,
        ...                       -131.04-467.29j, -131.04+467.29j],
        ...             'zeros': [0j, 0j],
        ...             'gain': 60077000.0,
        ...             'sensitivity': 2516778400.0}
        >>> paz_1hz = cornFreq2Paz(1.0, damp=0.707)
        >>> st.simulate(paz_remove=paz_sts2, paz_simulate=paz_1hz)
        >>> st.plot()  # doctest: +SKIP

        .. plot::

            from obspy import read
            from obspy.signal import cornFreq2Paz
            st = read()
            st.plot()
            paz_sts2 = {'poles': [-0.037004+0.037016j, -0.037004-0.037016j,
                                  -251.33+0j,
                                  -131.04-467.29j, -131.04+467.29j],
                        'zeros': [0j, 0j],
                        'gain': 60077000.0,
                        'sensitivity': 2516778400.0}
            paz_1hz = cornFreq2Paz(1.0, damp=0.707)
            paz_1hz['sensitivity'] = 1.0
            st.simulate(paz_remove=paz_sts2, paz_simulate=paz_1hz)
            st.plot()
        """
        for tr in self:
            tr.simulate(paz_remove=paz_remove, paz_simulate=paz_simulate,
                        remove_sensitivity=remove_sensitivity,
                        simulate_sensitivity=simulate_sensitivity, **kwargs)
        return

    def filter(self, type, **options):
        """
        Filters the data of all traces in the Stream.

        :type type: str
        :param type: String that specifies which filter is applied (e.g.
            ``"bandpass"``). See the `Supported Filter`_ section below for
            further details.
        :param options: Necessary keyword arguments for the respective filter
            that will be passed on. (e.g. ``freqmin=1.0``, ``freqmax=20.0`` for
            ``"bandpass"``)

        .. note::

            This operation is performed in place on the actual data arrays. The
            raw data is not accessible anymore afterwards. To keep your
            original data, use :meth:`~obspy.core.stream.Stream.copy` to create
            a copy of your stream object.
            This also makes an entry with information on the applied processing
            in ``stats.processing`` of every trace.

        .. rubric:: _`Supported Filter`

        ``'bandpass'``
            Butterworth-Bandpass (uses :func:`obspy.signal.filter.bandpass`).

        ``'bandstop'``
            Butterworth-Bandstop (uses :func:`obspy.signal.filter.bandstop`).

        ``'lowpass'``
            Butterworth-Lowpass (uses :func:`obspy.signal.filter.lowpass`).

        ``'highpass'``
            Butterworth-Highpass (uses :func:`obspy.signal.filter.highpass`).

        ``'lowpassCheby2'``
            Cheby2-Lowpass (uses :func:`obspy.signal.filter.lowpassCheby2`).

        ``'lowpassFIR'`` (experimental)
            FIR-Lowpass (uses :func:`obspy.signal.filter.lowpassFIR`).

        ``'remezFIR'`` (experimental)
            Minimax optimal bandpass using Remez algorithm (uses
            :func:`obspy.signal.filter.remezFIR`).

        .. rubric:: Example

        >>> from obspy import read
        >>> st = read()
        >>> st.filter("highpass", freq=1.0)
        >>> st.plot()  # doctest: +SKIP

        .. plot::

            from obspy import read
            st = read()
            st.filter("highpass", freq=1.0)
            st.plot()
        """
        for tr in self:
            tr.filter(type, **options)

    def trigger(self, type, **options):
        """
        Runs a triggering algorithm on all traces in the stream.

        :param type: String that specifies which trigger is applied (e.g.
            ``'recstalta'``). See the `Supported Trigger`_ section below for
            further details.
        :param options: Necessary keyword arguments for the respective
            trigger that will be passed on. (e.g. ``sta=3``, ``lta=10``)
            Arguments ``sta`` and ``lta`` (seconds) will be mapped to ``nsta``
            and ``nlta`` (samples) by multiplying with sampling rate of trace.
            (e.g. ``sta=3``, ``lta=10`` would call the trigger with 3 and 10
            seconds average, respectively)

        .. note::

            This operation is performed in place on the actual data arrays. The
            raw data is not accessible anymore afterwards. To keep your
            original data, use :meth:`~obspy.core.stream.Stream.copy` to create
            a copy of your stream object.
            This also makes an entry with information on the applied processing
            in ``stats.processing`` of every trace.

        .. rubric:: _`Supported Trigger`

        ``'classicstalta'``
            Computes the classic STA/LTA characteristic function (uses
            :func:`obspy.signal.trigger.classicSTALTA`).

        ``'recstalta'``
            Recursive STA/LTA (uses :func:`obspy.signal.trigger.recSTALTA`).

        ``'recstaltapy'``
            Recursive STA/LTA written in Python (uses
            :func:`obspy.signal.trigger.recSTALTAPy`).

        ``'delayedstalta'``
            Delayed STA/LTA. (uses :func:`obspy.signal.trigger.delayedSTALTA`).

        ``'carlstatrig'``
            Computes the carlSTATrig characteristic function (uses
            :func:`obspy.signal.trigger.carlSTATrig`).

        ``'zdetect'``
            Z-detector (uses :func:`obspy.signal.trigger.zDetect`).

        .. rubric:: Example

        >>> from obspy import read
        >>> st = read()
        >>> st.filter("highpass", freq=1.0)
        >>> st.plot() # doctest: +SKIP
        >>> st.trigger('recstalta', sta=3, lta=10)
        >>> st.plot() # doctest: +SKIP

        .. plot::

            from obspy import read
            st = read()
            st.filter("highpass", freq=1.0)
            st.plot()
            st.trigger('recstalta', sta=3, lta=10)
            st.plot()
        """
        for tr in self:
            tr.trigger(type, **options)

    def resample(self, sampling_rate, window='hanning', no_filter=True,
                 strict_length=False):
        """
        Resample data in all traces of stream using Fourier method.

        :type sampling_rate: float
        :param sampling_rate: The sampling rate of the resampled signal.
        :type window: array_like, callable, string, float, or tuple, optional
        :param window: Specifies the window applied to the signal in the
            Fourier domain. Defaults ``'hanning'`` window. See
            :func:`scipy.signal.resample` for details.
        :type no_filter: bool, optional
        :param no_filter: Deactivates automatic filtering if set to ``True``.
            Defaults to ``True``.
        :type strict_length: bool, optional
        :param strict_length: Leave traces unchanged for which endtime of trace
            would change. Defaults to ``False``.

        .. note::

            This operation is performed in place on the actual data arrays. The
            raw data is not accessible anymore afterwards. To keep your
            original data, use :meth:`~obspy.core.stream.Stream.copy` to create
            a copy of your stream object.
            This also makes an entry with information on the applied processing
            in ``stats.processing`` of every trace.

        Uses :func:`scipy.signal.resample`. Because a Fourier method is used,
        the signal is assumed to be periodic.

        .. rubric:: Example

        >>> st = read()
        >>> print(st)  # doctest: +ELLIPSIS
        3 Trace(s) in Stream:
        BW.RJOB..EHZ | 2009-08-24T00:20:03.000000Z ... | 100.0 Hz, 3000 samples
        BW.RJOB..EHN | 2009-08-24T00:20:03.000000Z ... | 100.0 Hz, 3000 samples
        BW.RJOB..EHE | 2009-08-24T00:20:03.000000Z ... | 100.0 Hz, 3000 samples
        >>> st.resample(10.0)
        >>> print(st)  # doctest: +ELLIPSIS
        3 Trace(s) in Stream:
        BW.RJOB..EHZ | 2009-08-24T00:20:03.000000Z ... | 10.0 Hz, 300 samples
        BW.RJOB..EHN | 2009-08-24T00:20:03.000000Z ... | 10.0 Hz, 300 samples
        BW.RJOB..EHE | 2009-08-24T00:20:03.000000Z ... | 10.0 Hz, 300 samples
        """
        for tr in self:
            tr.resample(sampling_rate, window=window, no_filter=no_filter,
                        strict_length=strict_length)

    def decimate(self, factor, no_filter=False, strict_length=False):
        """
        Downsample data in all traces of stream by an integer factor.

        :type factor: int
        :param factor: Factor by which the sampling rate is lowered by
            decimation.
        :type no_filter: bool, optional
        :param no_filter: Deactivates automatic filtering if set to ``True``.
            Defaults to ``False``.
        :type strict_length: bool, optional
        :param strict_length: Leave traces unchanged for which endtime of trace
            would change. Defaults to ``False``.

        Currently a simple integer decimation is implemented.
        Only every decimation_factor-th sample remains in the trace, all other
        samples are thrown away. Prior to decimation a lowpass filter is
        applied to ensure no aliasing artifacts are introduced. The automatic
        filtering can be deactivated with ``no_filter=True``.

        If the length of the data array modulo ``decimation_factor`` is not
        zero then the endtime of the trace is changing on sub-sample scale. To
        abort downsampling in case of changing endtimes set
        ``strict_length=True``.

        .. note::

            This operation is performed in place on the actual data arrays. The
            raw data is not accessible anymore afterwards. To keep your
            original data, use :meth:`~obspy.core.stream.Stream.copy` to create
            a copy of your stream object.
            This also makes an entry with information on the applied processing
            in ``stats.processing`` of every trace.

        .. rubric:: Example

        For the example we switch off the automatic pre-filtering so that
        the effect of the downsampling routine becomes clearer.

        >>> from obspy import Trace, Stream
        >>> tr = Trace(data=np.arange(10))
        >>> st = Stream(traces=[tr])
        >>> tr.stats.sampling_rate
        1.0
        >>> tr.data
        array([0, 1, 2, 3, 4, 5, 6, 7, 8, 9])
        >>> st.decimate(4, strict_length=False, no_filter=True)
        >>> tr.stats.sampling_rate
        0.25
        >>> tr.data
        array([0, 4, 8])
        """
        for tr in self:
            tr.decimate(factor, no_filter=no_filter,
                        strict_length=strict_length)

    def max(self):
        """
        Method to get the values of the absolute maximum amplitudes of all
        traces in the stream. See :meth:`~obspy.core.trace.Trace.max`.

        :return: List of values of absolute maxima of all traces

        .. rubric:: Example

        >>> from obspy import Trace, Stream
        >>> tr1 = Trace(data=np.array([0, -3, 9, 6, 4]))
        >>> tr2 = Trace(data=np.array([0, -3, -9, 6, 4]))
        >>> tr3 = Trace(data=np.array([0.3, -3.5, 9.0, 6.4, 4.3]))
        >>> st = Stream(traces=[tr1, tr2, tr3])
        >>> st.max()
        [9, -9, 9.0]
        """
        return [tr.max() for tr in self]

    def differentiate(self, type='gradient'):
        """
        Method to differentiate all traces with respect to time.

        :type type: ``'gradient'``, optional
        :param type: Method to use for differentiation. Defaults to
            ``'gradient'``. See the `Supported Methods`_ section below for
            further details.

        .. note::

            This operation is performed in place on the actual data arrays. The
            raw data is not accessible anymore afterwards. To keep your
            original data, use :meth:`~obspy.core.stream.Stream.copy` to create
            a copy of your stream object.
            This also makes an entry with information on the applied processing
            in ``stats.processing`` of every trace.

        .. rubric:: _`Supported Methods`

        ``'gradient'``
            The gradient is computed using central differences in the interior
            and first differences at the boundaries. The returned gradient
            hence has the same shape as the input array. (uses
            :func:`numpy.gradient`)
        """
        for tr in self:
            tr.differentiate(type=type)

    def integrate(self, type='cumtrapz'):
        """
        Method to integrate all traces with respect to time.

        For details see the corresponding
        :meth:`~obspy.core.trace.Trace.integrate` method of
        :class:`~obspy.core.trace.Trace`.

        :type type: str
        :param type: Method to use for integration. Defaults to
            ``'cumtrapz'``. See :meth:`~obspy.core.trace.Trace.integrate` for
            further details.

        .. note::

            This operation is performed in place on the actual data arrays. The
            raw data is not accessible anymore afterwards. To keep your
            original data, use :meth:`~obspy.core.stream.Stream.copy` to create
            a copy of your stream object.
            This also makes an entry with information on the applied processing
            in ``stats.processing`` of every trace.
        """
        for tr in self:
            tr.integrate(type=type)

    @raiseIfMasked
    def detrend(self, type='simple'):
        """
        Method to remove a linear trend from all traces.

        :type type: ``'linear'``, ``'constant'``, ``'demean'`` or ``'simple'``,
            optional
        :param type: Method to use for detrending. Defaults to ``'simple'``.
            See the `Supported Methods`_ section below for further details.

        .. note::

            This operation is performed in place on the actual data arrays. The
            raw data is not accessible anymore afterwards. To keep your
            original data, use :meth:`~obspy.core.stream.Stream.copy` to create
            a copy of your stream object.
            This also makes an entry with information on the applied processing
            in ``stats.processing`` of every trace.

        .. rubric:: _`Supported Methods`

        ``'simple'``
            Subtracts a linear function defined by first/last sample of the
            trace (uses :func:`obspy.signal.detrend.simple`).

        ``'linear'``
            Fitting a linear function to the trace with least squares and
            subtracting it (uses :func:`scipy.signal.detrend`).

        ``'constant'`` or ``'demean'``
            Mean of data is subtracted (uses :func:`scipy.signal.detrend`).
        """
        for tr in self:
            tr.detrend(type=type)

    def taper(self, type='cosine', *args, **kwargs):
        """
        Method to taper all Traces in Stream.

        For details see the corresponding :meth:`~obspy.core.trace.Trace.taper`
        method of :class:`~obspy.core.trace.Trace`.

        .. note::

            This operation is performed in place on the actual data arrays. The
            raw data is not accessible anymore afterwards. To keep your
            original data, use :meth:`~obspy.core.stream.Stream.copy` to create
            a copy of your stream object.
        """
        for tr in self:
            tr.taper(type=type, *args, **kwargs)

    def std(self):
        """
        Method to get the standard deviations of amplitudes in all trace in the
        stream.

        Standard deviations are calculated by NumPy method
        :meth:`~numpy.ndarray.std` on ``trace.data`` of every trace in the
        stream.

        :return: List of standard deviations of all traces.

        .. rubric:: Example

        >>> from obspy import Trace, Stream
        >>> tr1 = Trace(data=np.array([0, -3, 9, 6, 4]))
        >>> tr2 = Trace(data=np.array([0.3, -3.5, 9.0, 6.4, 4.3]))
        >>> st = Stream(traces=[tr1, tr2])
        >>> st.std()
        [4.2614551505325036, 4.4348618918744247]
        """
        return [tr.std() for tr in self]

    def normalize(self, global_max=False):
        """
        Normalizes all trace in the stream.

        By default all traces are normalized separately to their respective
        absolute maximum. By setting ``global_max=True`` all traces get
        normalized to the global maximum of all traces.

        :param global_max: If set to ``True``, all traces are normalized with
                respect to the global maximum of all traces in the stream
                instead of normalizing every trace separately.

        .. note::
            If ``data.dtype`` of a trace was integer it is changing to float.

        .. note::

            This operation is performed in place on the actual data arrays. The
            raw data is not accessible anymore afterwards. To keep your
            original data, use :meth:`~obspy.core.stream.Stream.copy` to create
            a copy of your stream object.
            This also makes an entry with information on the applied processing
            in ``stats.processing`` of every trace.

        .. rubric:: Example

        Make a Stream with two Traces:

        >>> from obspy import Trace, Stream
        >>> tr1 = Trace(data=np.array([0, -3, 9, 6, 4]))
        >>> tr2 = Trace(data=np.array([0.3, -0.5, -0.8, 0.4, 0.3]))
        >>> st = Stream(traces=[tr1, tr2])

        All traces are normalized to their absolute maximum and processing
        information is added:

        >>> st.normalize()
        >>> st[0].data  # doctest: +ELLIPSIS
        array([ 0.        , -0.33333333,  1.        ,  0.66666667,  ...])
        >>> st[0].stats.processing
        ['normalize:9']
        >>> st[1].data
        array([ 0.375, -0.625, -1.   ,  0.5  ,  0.375])
        >>> st[1].stats.processing
        ['normalize:-0.8']

        Now let's do it again normalize all traces to the stream's global
        maximum:

        >>> tr1 = Trace(data=np.array([0, -3, 9, 6, 4]))
        >>> tr2 = Trace(data=np.array([0.3, -0.5, -0.8, 0.4, 0.3]))
        >>> st = Stream(traces=[tr1, tr2])

        >>> st.normalize(global_max=True)
        >>> st[0].data  # doctest: +ELLIPSIS
        array([ 0.        , -0.33333333,  1.        ,  0.66666667,  ...])
        >>> st[0].stats.processing
        ['normalize:9']
        >>> st[1].data  # doctest: +ELLIPSIS
        array([ 0.03333333, -0.05555556, -0.08888889,  0.04444444,  ...])
        >>> st[1].stats.processing
        ['normalize:9']
        """
        # use the same value for normalization on all traces?
        if global_max:
            norm = max([abs(value) for value in self.max()])
        else:
            norm = None
        # normalize all traces
        for tr in self:
            tr.normalize(norm=norm)
        return

    def rotate(self, method, back_azimuth=None, inclination=None):
        """
        Convenience method for rotating stream objects.

        :type method: string
        :param method: Determines the rotation method.
            ``'NE->RT'``: Rotates the North- and East-components of a
                seismogram to radial and transverse components.
            ``'RT->NE'``: Rotates the radial and transverse components of a
                seismogram to North- and East-components.
            ``'ZNE->LQT'``: Rotates from left-handed Z, North, and  East system
                to LQT, e.g. right-handed ray coordinate system.
            ``'LQR->ZNE'``: Rotates from LQT, e.g. right-handed ray coordinate
                system to left handed Z, North, and East system.
        :type back_azimuth: float, optional
        :param angle: Depends on the chosen method.
            A single float, the back azimuth from station to source in degrees.
            If not given, ``stats.back_azimuth`` will be used. It will also be
            written after the rotation is done.
        :type inclination: float, optional
        :param inclination: Inclination of the ray at the station in degrees.
            Only necessary for three component rotations. If not given,
            ``stats.inclination`` will be used. It will also be written after
            the rotation is done.
        """
        if method == "NE->RT":
            func = "rotate_NE_RT"
        elif method == "RT->NE":
            func = "rotate_RT_NE"
        elif method == "ZNE->LQT":
            func = "rotate_ZNE_LQT"
        elif method == "LQT->ZNE":
            func = "rotate_LQT_ZNE"
        else:
            raise ValueError("Method has to be one of ('NE->RT', 'RT->NE', "
                "'ZNE->LQT', or 'LQT->ZNE').")
        # Retrieve function call from entry points
        func = _getFunctionFromEntryPoint("rotate", func)
        # Split to get the components. No need for further checks for the
        # method as invalid methods will be caught by previous conditional.
        input_components, output_components = method.split("->")
        # Figure out inclination and back-azimuth.
        if back_azimuth is None:
            try:
                back_azimuth = self[0].stats.back_azimuth
            except:
                msg = "No back-azimuth specified."
                raise TypeError(msg)
        if len(input_components) == 3 and inclination is None:
            try:
                inclination = self[0].stats.inclination
            except:
                msg = "No inclination specified."
                raise TypeError(msg)
        # Do one of the two-component rotations.
        if len(input_components) == 2:
            input_1 = self.select(component=input_components[0])
            input_2 = self.select(component=input_components[1])
            for i_1, i_2 in zip(input_1, input_2):
                dt = 0.5 * i_1.stats.delta
                if (len(i_1) != len(i_2)) or \
                    (abs(i_1.stats.starttime - i_2.stats.starttime) > dt) or \
                    (i_1.stats.sampling_rate != i_2.stats.sampling_rate):
                    msg = "All components need to have the same time span."
                    raise ValueError(msg)
            for i_1, i_2 in zip(input_1, input_2):
                output_1, output_2 = func(i_1.data, i_2.data, back_azimuth)
                i_1.data = output_1
                i_2.data = output_2
                # Rename the components.
                i_1.stats.channel = i_1.stats.channel[:-1] + \
                    output_components[0]
                i_2.stats.channel = i_2.stats.channel[:-1] + \
                    output_components[1]
                # Add the azimuth and inclination to the stats object.
                for comp in (i_1, i_2):
                    comp.stats.back_azimuth = back_azimuth
        # Do one of the three-component rotations.
        else:
            input_1 = self.select(component=input_components[0])
            input_2 = self.select(component=input_components[1])
            input_3 = self.select(component=input_components[2])
            for i_1, i_2, i_3 in zip(input_1, input_2, input_3):
                dt = 0.5 * i_1.stats.delta
                if (len(i_1) != len(i_2)) or (len(i_1) != len(i_3)) or \
                    (abs(i_1.stats.starttime - i_2.stats.starttime) > dt) or \
                    (abs(i_1.stats.starttime - i_3.stats.starttime) > dt) or \
                    (i_1.stats.sampling_rate != i_2.stats.sampling_rate) or \
                    (i_1.stats.sampling_rate != i_3.stats.sampling_rate):
                    msg = "All components need to have the same time span."
                    raise ValueError(msg)
            for i_1, i_2, i_3 in zip(input_1, input_2, input_3):
                output_1, output_2, output_3 = func(i_1.data, i_2.data,
                    i_3.data, back_azimuth, inclination)
                i_1.data = output_1
                i_2.data = output_2
                i_3.data = output_3
                # Rename the components.
                i_1.stats.channel = i_1.stats.channel[:-1] + \
                    output_components[0]
                i_2.stats.channel = i_2.stats.channel[:-1] + \
                    output_components[1]
                i_3.stats.channel = i_3.stats.channel[:-1] + \
                    output_components[2]
                # Add the azimuth and inclination to the stats object.
                for comp in (i_1, i_2, i_3):
                    comp.stats.back_azimuth = back_azimuth
                    comp.stats.inclination = inclination

    def copy(self):
        """
        Returns a deepcopy of the Stream object.

        :rtype: :class:`~obspy.core.stream.Stream`
        :return: Copy of current stream.

        .. rubric:: Examples

        1. Create a Stream and copy it

            >>> from obspy import read
            >>> st = read()
            >>> st2 = st.copy()

           The two objects are not the same:

            >>> st is st2
            False

           But they have equal data (before applying further processing):

            >>> st == st2
            True

        2. The following example shows how to make an alias but not copy the
           data. Any changes on ``st3`` would also change the contents of
           ``st``.

            >>> st3 = st
            >>> st is st3
            True
            >>> st == st3
            True
        """
        return copy.deepcopy(self)

    def clear(self):
        """
        Clear trace list (convenient method).

        Replaces Stream's trace list by an empty one creating an empty
        Stream object. Useful if there are references to the current
        Stream object that should not break. Otherwise simply use a new
        Stream() instance.

        .. rubric:: Example

        >>> from obspy import read
        >>> st = read()
        >>> len(st)
        3
        >>> st.clear()
        >>> st.traces
        []
        """
        self.traces = []

    def _cleanup(self):
        """
        Merge consistent trace objects but leave everything else alone.

        This can mean traces with matching header that are directly adjacent or
        are contained/equal/overlapping traces with exactly the same waveform
        data in the overlapping part.

        .. rubric:: Notes

        Traces with overlapping data parts that do not match are not merged::

            before:
            Trace 1: AAAAAAAA
            Trace 2:     BBBBBBBB

            after:
            Trace 1: AAAAAAAA
            Trace 2:     BBBBBBBB

        Traces with overlapping data parts that do match are merged::

            before:
            Trace 1: AAAAAAAA
            Trace 2:     AAAABBBB

            after:
            Trace 1: AAAAAAAABBBB

        Contained traces are handled the same way.
        If common data does not match, nothing is done::

            before:
            Trace 1: AAAAAAAAAAAA
            Trace 2:     BBBB

            after:
            Trace 1: AAAAAAAAAAAA
            Trace 2:     BBBB

        If the common data part matches they are merged::

            before:
            Trace 1: AAAAAAAAAAAA
            Trace 2:     AAAA

            after:
            Trace 1: AAAAAAAAAAAA

        Directly adjacent traces are merged::

            before:
            Trace 1: AAAAAAA
            Trace 2:        BBBBB

            after:
            Trace 1: AAAAAAABBBBB
        """
        # check sampling rates and dtypes
        try:
            self._mergeChecks()
        except Exception, e:
            if "Can't merge traces with same ids but" in str(e):
                msg = "Incompatible traces (sampling_rate, dtype, ...) " + \
                      "with same id detected. Doing nothing."
                warnings.warn(msg)
                return
        # order matters!
        self.sort(keys=['network', 'station', 'location', 'channel',
                        'starttime', 'endtime'])
        # build up dictionary with lists of traces with same ids
        traces_dict = {}
        # using pop() and try-except saves memory
        try:
            while True:
                trace = self.traces.pop(0)
                id = trace.getId()
                # add trace to respective list or create that list
                try:
                    traces_dict[id].append(trace)
                except:
                    traces_dict[id] = [trace]
        except IndexError:
            pass
        # clear traces of current stream
        self.traces = []
        # loop through ids
        for id in traces_dict.keys():
            trace_list = traces_dict[id]
            cur_trace = trace_list.pop(0)
            # work through all traces of same id
            while trace_list:
                trace = trace_list.pop(0)
                # we have some common parts: check if consistent
                if trace.stats.starttime <= cur_trace.stats.endtime:
                    # check if common time slice [t1 --> t2] is equal:
                    t1 = trace.stats.starttime
                    t2 = min(cur_trace.stats.endtime, trace.stats.endtime)
                    # if consistent: add them together
                    if cur_trace.slice(t1, t2) == trace.slice(t1, t2):
                        cur_trace += trace
                    # if not consistent: leave them alone
                    else:
                        self.traces.append(cur_trace)
                        cur_trace = trace
                # traces are perfectly adjacent: add them together
                elif trace.stats.starttime == cur_trace.stats.endtime + \
                     cur_trace.stats.delta:
                    cur_trace += trace
                # no common parts (gap):
                # leave traces alone and add current to list
                else:
                    self.traces.append(cur_trace)
                    cur_trace = trace
            self.traces.append(cur_trace)

    def split(self):
        """
        Splits any trace containing gaps into contiguous unmasked traces.

        :rtype: :class:`obspy.core.stream.Stream`
        :returns: Returns a new stream object containing only contiguous
            unmasked.
        """
        new_stream = Stream()
        for trace in self.traces:
            new_stream.extend(trace.split())
        return new_stream


def isPickle(filename):  # @UnusedVariable
    """
    Checks whether a file is a pickled ObsPy Stream file.

    :type filename: str
    :param filename: Name of the pickled ObsPy Stream file to be checked.
    :rtype: bool
    :return: ``True`` if pickled file.

    .. rubric:: Example

    >>> isPickle('/path/to/pickle.file')  # doctest: +SKIP
    True
    """
    if isinstance(filename, basestring):
        try:
            st = cPickle.load(open(filename, 'rb'))
        except:
            return False
    else:
        try:
            st = cPickle.load(filename)
        except:
            return False
    return isinstance(st, Stream)


def readPickle(filename, **kwargs):  # @UnusedVariable
    """
    Reads and returns Stream from pickled ObsPy Stream file.

    .. warning::
        This function should NOT be called directly, it registers via the
        ObsPy :func:`~obspy.core.stream.read` function, call this instead.

    :type filename: str
    :param filename: Name of the pickled ObsPy Stream file to be read.
    :rtype: :class:`~obspy.core.stream.Stream`
    :return: A ObsPy Stream object.
    """
    if isinstance(filename, basestring):
        return cPickle.load(open(filename, 'rb'))
    else:
        return cPickle.load(filename)


def writePickle(stream, filename, protocol=2, **kwargs):  # @UnusedVariable
    """
    Writes a Python pickle of current stream.

    .. note::
        Writing into PICKLE format allows to store additional attributes
        appended to the current Stream object or any contained Trace.

    .. warning::
        This function should NOT be called directly, it registers via the
        the :meth:`~obspy.core.stream.Stream.write` method of an
        ObsPy :class:`~obspy.core.stream.Stream` object, call this instead.

    :type stream: :class:`~obspy.core.stream.Stream`
    :param stream: The ObsPy Stream object to write.
    :type filename: str
    :param filename: Name of file to write.
    :type protocol: int, optional
    :param protocol: Pickle protocol, defaults to ``2``.
    """
    if isinstance(filename, basestring):
        cPickle.dump(stream, open(filename, 'wb'), protocol=protocol)
    else:
        cPickle.dump(stream, filename, protocol=protocol)


if __name__ == '__main__':
    import doctest
    doctest.testmod(exclude_empty=True)<|MERGE_RESOLUTION|>--- conflicted
+++ resolved
@@ -912,14 +912,9 @@
             Defaults to ``'normal'``.
         :param equal_scale: Is enabled all plots are equally scaled. Defaults
             to ``True``.
-<<<<<<< HEAD
         :param block: If True (default) block call to showing plot. Only works
             if the active matplotlib backend supports it.
-=======
-        :param block: If True (default) block call to showing plot.
-        :param line_width: Float value in points of the line width. Defaults to ``0,4``.
-
->>>>>>> c71bde39
+        :param line_width: Float value in points of the line width. Defaults to ``0.4``.
 
         **Dayplot parameters**
 
