<<<<<<< HEAD
master:
 - obspy.core
   * Stream/Trace.write() can now autodetect file format from file extension.
 - obspy.clients.fdsn
   * The mass downloader now has `exclude_networks` and `exclude_stations`
     arguments to not download certain pieces of data. (see #1305)
   * The mass downloader can now download stations that are part of a given
     inventory object.

1.0.x:
=======
1.0.1: (doi: 10.5281/zenodo.48254)
>>>>>>> 88696cb4
 - General:
   * Some methods might have unnecessarily upcasted float32 arrays to float64.
     Now methods for which it makes sense and which don't lose accuracy don't
     upcast float32 arrays. Integers are still upcasted. Trace.resample() will
     also no longer return the original dtype which might have resulted in a
     large loss of accuracy but it now always returns float64 arrays.
     (see #1302)
 - obspy.core:
   * Trace.normalize() does no longer divide by zero in case an all-zeros
     data trace is being used. (see #1343)
   * Inventory.select() and consorts now behave as expected even with empty
     child elements. (see #1126, #1348)
   * Code formatting is no longer checked for clean release versions. Thus
     updates to the linters no longer break the tests for releases.
     (see #1312)
   * remove_response(..., pre_file=None, plot=True) works again. (see #1320)
 - obspy.clients.arclink:
   * Restored ArcLink encryption support. (see #1352, #1347)
 - obspy.clients.fdsn:
   * Local URLs are now recognized as valid URLs. (see #1309)
   * Some bug fixes for the mass downloader. (see #1293, #1304)
   * The NOA node has been added to the list of known nodes.
     (see 2347a25714bc3e16068031f4b6138fafd627d34e)
 - obspy.io.sac:
   * More automatic merging of SAC and ObsPy headers. The new `obspy.io.sac`
     modules thus behaves more like the old one and more in line with
     expectations of users. (see #1285)
   * No more out of bounds errors when assigning coordinates. (see #1300)
   * The evdp header can be set again. (see #1345)
   * Correctly propagating sampling rate changes to the SAC headers.
     (see #1317)
   * Always set nvhdr, leven, lovrok, iftype to ensure valid SAC files.
     (see #1204)
 - obspy.io.xseed:
   * The Parser.get_paz() method now works with multiple blockette 53s.
     (see #1281)
 - obspy.taup
   * Fixed wrong azimuth direction for paths > 180 degrees distance (see #1289)
   * Azimuth is appended to arrivals as well (see #1289)
   * Fixed issue with taup cache function on Python 2.7. (see #1308)

1.0.0: (doi: 10.5281/zenodo.46151)
 - General:
   * Requirements have been increased to reflect latest distributions:
     * Removed support for Python 2.6.
     * Added support for Python 3.5.
     * matplotlib >= 1.1.0 is now required.
     * numpy >= 1.6.1 is now required
     * scipy >= 0.9.0 is now required
   * Reorganized the submodule structure. We provide a deprecation path so the
     old imports will continue to work for one ObsPy version.
   * Consistent naming scheme across the code base. This results in some
     functions having different names. Most things that worked with ObsPy 0.10
     will continue to work with this version, but starting with the next
     version they will fail. Pay attention to the deprecation warnings.
   * Support for additional waveform data formats:
     - Read support for the ASCII format for waveforms from the K-NET and
       KiK-net strong-motion seismograph networks.
   * Support for additional event data formats:
     - CMTSOLUTION files used by many waveform solvers.
     - ESRI shapefile write support, useful in GIS applications (see #1066)
     - Google Earth KML output.
   * Support for additional station data format:
     - The FDSN web service station text format can now be read.
     - Read support for the NIED's moment tensor TEXT format (see #1125)
     - Google Earth KML output.
     - Read support for SeisComP3 inventory files.
 - obspy.core:
   * New method for generating sliding windows from Stream/Trace windows.
     (see #860)
   * Stream/Trace.slice() now has the optional `nearest_sample` argument from
     Stream/Trace.trim().
   * Trace.remove_response() now has `plot` option to show/output a plot of all
     individual steps of instrument response removal in frequency domain
     (see #1116).
   * New method Stream/Trace.remove_sensitivity() to remove instrument
     sensitivity
   * Fix incorrect parsing of some non-ISO8601 date/time strings. (see #1215)
   * Added plotting method to Event (customizable subplots from a selection
     of map, beachball and farfield radiation plots, see #1192)
 - obspy.clients.fdsn:
   * Replace FDSN webservice shortcut `NERIES` with `EMSC` and deprecate the
     `NERIES` shortcut, will be removed in a future release (see #1146).
   * Now requests gzipped data for the XML files. Much smaller files!
   * The station service can now also be used to download files in the text
     format. This has limited information but is much faster.
   * New mass downloader to assist in downloading data across a large number
     of FDSN web services.
   * Catch invalid URLs when initialising Client and avoid confusing error
     messages (see #1162)
 - obspy.clients.filesystem.sds:
   * New client to read data from local SDS directory structure (see #1135).
   * Command line script `obspy-sds-report` to generate html page with
     information on latency, data availability percentage and number of gaps
     for a local SDS archive (see #1202)
 - obspy.clients.neries:
   * Removed the dedicated client. Data can still be accessed by using the FDSN
     client.
 - obspy.clients.syngine:
   * New client for the IRIS Syngine service to retrieve custom synthetic
     seismograms.
 - obspy.imaging:
   * Experimental support for Cartopy when plotting maps. Use the `method`
     argument to functions that plot maps to select between Basemap or Cartopy.
   * New default colormap for all plots. A backport of the new viridis colormap
     from matplotlib is available for those using older matplotlib releases.
   * Added plotting routines for farfield radiation patterns of moment tensors
 - obspy.io.kml:
   * New module for Google KML output of Inventory and Catalog objects
     (e.g. for use in Google Earth)
 - obspy.io.mseed:
   * Upgrade to libmseed 2.16
 - obspy.io.seiscomp.sc3ml:
   * New module reading SeisComP3 inventory files to ObsPy inventory objects
     (see #1182).
 - obspy.io.shapefile:
   * New module for ESRI shapefile write support (see #1066)
 - obspy.io.stationtxt:
   * New module reading the FDSN station files.
 - obspy.signal:
   * Switch to second-order sections for filters; backported from SciPy 0.16.0
     (see #1028)
   * New Lanczos interpolation/resampling (see #1101)
   * Higher order detrending methods (see #1173)
   * PPSD (see #931, #1108, #1130, #1187):
     - Algorithm for PSD computation was improved, especially affecting results
       at long periods (for detailed discussion see #931 and #1108).
     - Keywords `paz` and `parser` were removed in favor of new keyword
       `metadata`. PPSD now accepts `metadata` in a much wider range
       of formats:
          * Inventory objects (e.g. from StationXML or from FDSN webservice)
          * obspy.io.xseed Parser objects (e.g. from dataless SEED file)
          * filename of a RESP file
          * dictionary with poles and zeros information (like in
            prior versions)
       Most old codes should still work, issuing a deprecation warning, but
       old code that specifies *both* `paz` and `parser` keywords will raise
       an exception.
     - Whenever possible (i.e. when using for `metadata` an Inventory,
       a Parser or a RESP file), response calculation now takes into account
       the full response (all stages) as opposed to only using the poles and
       zeros response stage (as was done in previous versions when using a
       Parser object). When using a poles and zeros dictionary response
       calculation is unchanged (as no information on other stages is
       available, of course).
     - PPSD now stores the psd for each time segment that gets processed,
       instead of only storing the stacked histogram. That way, differing
       custom stacks with various selection criteria (e.g. time of day, by
       weekday, etc.) can now be made from the same processed data
       (see #1130).
     - New save/load mechanism using numpy .npz binary format that circumvents
       some problems with the old pickle mechanism:
       `PPSD.save_npz()` and `PPSD.load_npz()` (and `PPSD.add_npz()` to add
       data from additional npz files)
     - Change default colormap to new obspy default sequential colormap
       (matplotlibs new viridis colormap). The old PQLX colormap is provided by
       `obspy.imaging.cm.pqlx` and can be used with
       `PPSD.plot(..., cmap=...)`.
     - new option `PPSD.plot(..., cumulative=True)` for a cumulative plot of
       the histogram, i.e. a non-exceedence percentage visualization, similar
       to the `percentile` option.
     - x axis in `PPSD.plot()` can be switched to frequency in Hz with
       `PPSD.plot(..., xaxis_frequency=True)` (see #1130)
     - changes to special handling of rotational: now handled by kwarg
       `special_handling="ringlaser"` (kwarg `is_rotational_data` is
       deprecated, see #916)
     - special handling option for hydrophone data (no differentiation, see
       #916)
     - bin width on frequency axis can now be controlled using
       `PPSD(..., frequency_bin_width_octaves=...)` (in fractions of octaves,
       default is the old fixed setting of 1/8 octaves as in PQLX)
 - obspy.taup
   * Added support for nd file format for input velocity models. Allows for
     named discontinuities at arbitrary depths allowing for less Earth like
     models (see #1147).
   * Added three methods (`get_travel_times_geo()`, `get_pierce_points_geo()`
     and `get_ray_paths_geo()`) to `TauPyModel` to handle station and
     event location data as latitude and longitude, instead of the source to
     station distance in degrees. In addition `get_ray_paths_geo()` and
     `get_pierce_points_geo()` decorate the returned pierce points and ray
     paths with the latitude and longitude of each point. Some functionality
     needs the `geographiclib` module to be installed. (See #1164.)
   * ObsPy now ships with a bunch of new velocity models in addition to the
     existing ones: `prem`, `sp6`, `1066a,b`, `herrin` (See #1196).
   * Add support for buried receivers (see #1103.)
   * Port more accurate calculation of ray parameter from Java. The effect is
     stronger for longer phases, but also corrects issues with shorter body and
     surface waves (see #986.)
   * Fix incorrect branch splitting which also caused issues for extremely
     shallow phases (see #1057.)
   * Proper cache for model splits resulting in much faster calculations if
     the source depth is repeatedly the same (see #1248).

0.10.3: (doi: 10.5281/zenodo.46150)
  - obspy.core:
    * Fix reading of multiple catalog files using globs (see #1065).
    * Fixed a bug when using
      `Trace.remove_response(..., water_level=None)`.
      With that setting that is supposed to not use any water level
      stabilization in the inversion of the instrument response
      spectrum actually the instrument response was never inverted and
      thus instead of a deconvolution a convolution was performed
      (see #1104).
    * Fixing floating point precision/rounding issue with UTCDateTime when
      initializing with floating point seconds, i.e. with microseconds,
      that could lead to microseconds being off by 1 microsecond
      (see #1096)
    * Correct gap/overlap time returned by Stream.get_gaps() and printed
      by Stream.print_gaps() which was incorrect by one time the sampling
      interval (see #1151)
    * Stream.get_gaps(): return overlaps specified in units of samples
      as negative integers (see #1151)
  - obspy.fdsn:
    * More detailed error messages on failing requests (see #1079)
    * Follows redirects for POST requests (see #1143)
  - obspy.imaging:
    * fix some bugs in `obspy-scan` (see #1138)
  - obspy.mseed:
    * Blockette 100 is now only written for Traces that need it. Previously
      it was written or not for all Traces, depending on whether the last
      Trace needed it or not. (see #1069)
    * Fixed a bug that prevented microsecond accuracy for times before 1970
      (see #1102).
    * Updated to libmseed 2.17.
  - obspy.signal:
    * Bug fixed within rotate.rotate2zne(). Additionally it can now also
      perform the inverse rotation (see #1061).
    * Bug fixed in triggering. When using option `max_len_delete` and a trigger
      occurred right before the end of data, one trigger was potentially lost
      (see #1145 for details).
  - obspy.station:
    * Plotting responses across multiple channels is more robust now in
      presence of some strange channels (e.g. with zero sampling rate,
      happens e.g. for state of health channels, see #1115)
    * ObsPy no longer assumes that the StationXML namespace is the default
      namespace (see #1060).
    * Checking if a file is a StationXML file is less rigorous (and much
      faster) now (not checking strict validity against xsd schema but
      only looking for a FDSNStationXML root element, see #1114).
      This means that `read_inventory()` without explicitly specified
      format will correctly detect more files as StationXML that have very
      slight breaches of the schema but still can be interpreted as
      StationXML.
    * fix saving `xcorrPickCorrection()` results to an image file (see #1154)
  - obspy.taup:
    * Calculating arrival times for surface waves now works (see #1055)
    * Calculating arrivals for underside reflections now works (see #1089)
  - obspy.y:
    * correct misspelled name of a Y specific header field (see #1127)
  - obspy.zmap
    * Add support for time values with sub-second precision (see #1093)

0.10.2: (doi: 10.5281/zenodo.17641)
 - obspy.core:
   * Fix catalog plot with events that have no origin depth or
     origin time (see #1021)
 - obspy.datamark:
   * Fix datawide=3 and datawide=0.5 block reading (see #1016)
 - obspy.earthworm:
   * Fix Python3 compatibility problem
 - obspy.imaging:
   * Fix flipped maps due to bug in Basemap
   * Fix handling of velocity reduction in section plots with degree offsets
     (see #1029)
   * Allow section plots over existing figures by not modifying existing lines
   * Don't prematurely close waveform figure if returning its handle
 - obspy.seedlink:
   * Fix Python3 compatibility for seedlink.easyseedlink
   * Basic seedlink client: Properly timeout requests with valid station
     selection but no data available in selected time window (see #1045)
 - obspy.signal:
   * Fix return data types/values of polarization routines (see #1026)
 - obspy.station:
   * Fix URL to FDSN StationXML schema in StationXML output (see #1023)

0.10.1: (doi: 10.5281/zenodo.16248)
 - minor changes for correct distribution of official release
   tar/zipball (see #993, #994)
 - one minor encoding-related bugfix in mopad script (see #992)

0.10.0: (doi: 10.5281/zenodo.16200)
 - Highlights:
   * Python3 support
   * anaconda support
   * New formats: AH, CNV, Kinemetrics EVT, NDK, NLLOC, PDAS, ZMAP
   * ObsPy licensed under LGPL v3.0 now as a whole.
 - General:
   * Support for Python 3.3 and 3.4 in addition to 2.6 and 2.7
   * ObsPy licensed under LGPL v3.0 now as a whole.
   * More generic processing history for most Stream and Trace methods.
   * Now requires NumPy >= 1.4.0
   * Now requires SciPy >= 0.7.2
   * Tested compatibility with most major Linux distributions still
     receiving updates.
   * The next major obspy release (0.11) will drop support for:
     * Python < 2.7
     * matplotlib < 1.1
     * numpy < 1.6
     * scipy < 0.10
 - obspy.ah
   * New submodule for reading the AH (Ad Hoc) waveform format
 - obspy.arclink:
   * add support for Poles and Zeros type "B" (Analog, Hz), see #899
 - obspy.core:
   * Preview waveform plot improved: interactive updating of ticks and
     ticklabels, correct ticklabels for sub-minute zoom level (#657)
   * fixed a problem with UTCDateTime with timestamps of far future
     dates (larger than 2038, often seen in StationXML end dates,
     see #805)
   * Support for basic custom namespace tags in QuakeML I/O (see #454)
   * `interpolate()` method for Stream/Trace objects.
   * Dictionary values added to an AttribDict will now be converted to an
     AttribDict.
   * Removed custom OrderedDict backport for Python 2.6. Now relies on the one
     provided by the future package.
   * Renamed 'type' argument to 'method' in the Trace.differentiate() method.
   * Renamed 'type' argument to 'method' in the Trace.integrate() method.
     Additionally, several broken alternate methods have been removed.
   * new plugins for NonLinLoc formats for readEvents() and
     Catalog/Event.write() (see obspy.nlloc and #900)
   * The wrap_long_string utility function is deprecated. Users may use the
     textwrap module which provides similar functionality.
   * new plugin for CNV event format (used by VELEST) for
     Catalog/Event.write() (see obspy.cnv and #905)
   * better customizable control during merging traces with sub-sample shift
     of sampling points (see #980)
 - obspy.cnv:
   * new plugin to write CNV event files (used by VELEST) from
     Catalog/Event objects. (see #905)
 - obspy.css:
   * Support for little-endian binary and ASCII files (see #881).
   * Support exporting Inventory objects to CSS relations.
 - obspy.fdsn:
   * WADL files are cached per Python process.
   * Bulk station downloading using POST requests.
   * Support for FDSNWS 1.1, e.g. the `matchtimeseries` parameter for the
     station service.
 - obspy.imaging:
   * Maintain beach ball aspect ratio through optional axes argument (see
     #734)
   * Refactored Catalog.plot() into helper routine
     obspy.imaging.maps.plot_basemap() (see #753).
   * The projections of Catalog.plot() have been modified slightly to provide
     equal-area projections:
     * The `"cyl"` projection is now named `"global"`. It is now the Mollweide
       projection.
     * The '"local"` projection now uses the Albers Equal Area projection.
 - obspy.kinemetrics
   * New submodule for reading the Kinemetrics EVT waveform format
 - obspy.mseed:
   * Support for reading and writing all encodings supported by libmseed.
   * proper error reporting while reading
   * `details=True` when reading will now write to
     `Trace.stats.mseed.blkt1001.timing_quality` instead of
     `Trace.stats.mseed.timing_quality`.
   * The timing quality will now also be written to a file if it is set.
   * Non-existing values when reading with `details=True` will now be set to
     `False` instead of `-1`.
   * New utility function `obspy.mseed.util.set_flags_in_fixed_header()`
     giving the ability to overwrite flags in the fixed header of existing
     MiniSEED files.
   * The sequence number of the first record of each Trace can now be
     specified when writing MiniSEED files.
   * `obspy-mseed-recordanalyzer`:
       - Bugfix: when specifying an out-of-bounds record number, information
         about the last record in the file was displayed (see #957). Now a
         proper error message is shown and the command line script exits
         with non-zero exit code.
       - Faster reading of a single record header
       - Added option "-a" to print information of all records
   * upgrade to libmseed 2.15
 - obspy.ndk:
   * New submodule able to read NDK files from the Global CMT project.
 - obspy.neries:
   * The whole module is deprecated and will be removed with the next major
     release. To access EMSC event data please use the obspy.fdsn client
     (use `Client(base_url='NERIES', ...)`), for access to ORFEUS waveform
     data please use the obspy.fdsn client (use
     `Client(base_url='ORFEUS', ...)`) and for travel times please use
     obspy.taup.
 - obspy.nlloc:
   * new plugins to write NonLinLoc Phase observations files from
     Catalog/Event objects and to read NonLinLoc Hypocenter-Phase file into
     Catalog/Event objects. (see #900)
 - obspy.pdas:
   * read support for PDAS waveform files
 - obspy.sac:
   * New `byteorder` option for writing sac files to disk.
   * Can now read/write from/to file-like objects like io.BytesIO and open
     files.
 - obspy.seedlink:
   * bugfix: INFO responses from the IRIS ringserver are now parsed
     correctly (see #807)
   * New submodule `easyseedlink` providing an easier way to create
     SeedLink clients
   * New `Client` class providing a basic seedlink client for individual
     requests of finite time windows (i.e. non-continuous programs)
   * Fix memory leak in `SLClient` (MiniSEED record leak in packet parser,
     see #918)
 - obspy.seisan:
   * bugfix the actual data were misaligned by one
 - obspy.seishub:
   * use specified timeout in all requests to server (see #786)
   * Helper method `Client.event.getEvents()` to fetch a `Catalog` object
     from a seishub server of version 1.4.0 or higher.
 - obspy.signal:
   * Increased performance of PPSD plotting.
   * Interpolating methods. Wrappers around routines from scipy and a custom
     `weighted average slopes` method from Wiggins 1976.
   * PPSD has new methods to extract mean and mode of the histogram by
     frequency (see #804)
   * PPSD: water level in instrument correction can now be specified by user
     on PPSD initialization
   * New polarization analysis methods: flinn, vidale, pm
 - obspy.station:
   * add plotting methods (response/bode, location maps) to
     Inventory/Station/Channel/Response objects (see #750)
   * add get_coordinates method to inventory and network objects (see #740)
   * read/write support for DataAvailability tags in StationXML files.
   * write support for SACPZ ASCII representation of channel responses.
 - obspy.taup:
   * Replaced Fortran implementation with much more powerful Python port of
	 Java TauP. This enabled us to drop all Fortran code, which simplifies
     releases and builds tremendously.
 - obspy.xseed:
   * add support for Poles and Zeros type "B" (Analog, Hz), see #899
 - obspy.zmap:
   * New module which adds ZMAP read/write support
 - scripts:
   * All scripts now require argparse instead of optparse.
   * All scripts now accept -V or --version to print version information.
   * obspy-dataless2xseed: -v and --version options are renamed to -x and
     --xml-version to not conflict with above option.
   * obspy-indexer: Options have been modified or amended slightly:
     * --data is a new alias to -d.
     * --db-uri is a new alias to -u.
     * --log is a new alias to -l.
     * --poll-interval is a new alias to -i.
     * --recent is a new alias to -r.
     * -a is a new alias to --all-files.
     * -f is a new alias to --force-reindex.
     * -H is a new alias to --host.
     * -p is a new alias to --port.
     * --check_duplicates is renamed to --check-duplicates.
     * --drop_database is renamed to --drop-database.
     * --mapping_file is renamed to --mapping-file.
     * --run_once is renamed to --run-once.
   * obspy-mopad: Options have been modified or amended slightly:
     * convert subcommand:
       * No changes.
     * decompose subcommand:
       * --input_system is renamed to --input-system.
       * --output_system is renamed to --output-system.
     * gmt subcommand:
       * --show_1fp is renamed to --show-1fp.
       * --show_isotropic_part is renamed to --show-isotropic-part.
     * plot subcommand:
       * --basis_vectors is renamed to --basis-vectors.
       * --full_sphere is renamed to --full-sphere.
       * --input_system is renamed to --input-system.
       * --lines_only is renamed to --lines-only.
       * --output_file is renamed to --output-file.
       * --pa_system is renamed to --pa-system.
       * --pressure_colour is renamed to --pressure-colour.
       * --show1fp is renamed to --show-1fp.
       * --show_isotropic_part is renamed to --show-isotropic-part.
       * --tension_colour is renamed to --tension-colour.
   * obspy-plot: --format option is accepted as an alias of -f.
   * obspy-print: Options have been modified or amended slightly:
     * --format is a new alias of -f.
     * --nomerge is renamed to --no-merge.
   * obspy-runtests: -a option is accepted as an alias of --all.
   * obspy-scan: Options have been modified or amended slightly:
     * --endtime is renamed to --end-time.
     * --event-times is renamed to --event-time. --event-time may be specified
       multiple times.
     * --ids is renamed to --id. --id may be specified multiple times.
     * --nox is renamed to --no-x.
     * --nogaps is renamed to --no-gaps.
     * --starttime is renamed to --start-time.

0.9.2: (doi: 10.5281/zenodo.10648)
 - general:
   * fix installation on CygWin (see #755)
 - obspy.core:
   * bugfix: Input/Output to/from QuakeML was missing Amplitude
     elements (see #763)
   * fixing very slow response removal for some magic bad values of npts
     (see #715)
   * extend remove_response for polynomial responses
     (thanks to Sebastien/bonaime, see #566)
 - obspy.datamark:
   * bugfix: channel code now correctly read (4 hex char)
   * bugfix: channels can have different sampling rate
   * improvement: datawide 0.5 (4 bits) encoding now supported
   * century of data can now be specified
 - obspy.fdsn:
   * time out errors get raised properly now. timeout can be specified at
     Client initialization now. (see #717)
   * for advanced users: endpoints of any particular service can now be
     specified explicitly (see #754)
   * new known FDSN providers: 'ORFEUS', 'GFZ', 'NERIES'
   * more robust WADL parser
   * the `attach_response=True` argument now uses a faster approach to
     download the station data
 - obspy.imaging:
   * Fixing waveform plotting.
 - obspy.sac:
   * SAC files with two digit year header field are now interpreted as
     "19xx", same as done by SAC (see #779)
 - obspy.seedlink:
   * bugfix: different instances of a SeedLink connection had a shared
     state (see #561)
   * multiple smaller bugfixes (see #777)
   * trailing null characters are now stripped from INFO responses (see #778)
 - obspy.seg2:
   * numbers are now also recognized as months
   * now filters non-printable chars from the header enabling it to read some
     more files
 - obspy.signal:
   * the TF misfits now correctly use logarithmic axes instead of scaling an
     image
 - obspy.station:
   * some bugfixes in the obspy.station object classes (see #710)
   * more robust writing of StationXML in case of missing elements
 - obspy.taup:
   * bugfix: avoid a bug that caused multiple calls to taup to result in
     spurious unexpected results (see #728)

0.9.0:
 -  general:
   * Added mock testing library.
 - obspy.arclink:
   * user keyword is now required during client initialization
 - obspy.core:
   * Stream/Trace.attach_response(): convenience method to attach response to
     traces from inventories.
   * new method Stream/Trace.remove_response() to remove instrument response
     from Response object attached to trace(s), e.g. after parsing a
     StationXML file. Similar to Stream/Trace.simulate(seedresp=...) for
     using a Parser object (from dataless or xseed) or RESP file, but less
     cluttered parameters and without the simulating a different instrument
     part.
   * Updated event classes to QuakeML 1.2 final.
   * Moved obspy.core.event.validate() to obspy.core.quakeml.validate()
   * The writeQuakeML() function, also accessible through
     Catalog.write(..., format="quakeml"), now has an optional keyword
     argument 'validate'. If True, the resulting QuakeML file will be
     validated against the QuakeML schema before being written. An
     AssertionError will be raised in case the validation fails.
   * validation of QuakeML against official schema working now
   * renamed obspy.core.util.types into obspy.core.util.obspy_types (#595)
   * new parameter replace for Enums which allows definition of replaceable
     keywords (fixes #531)
   * Trace.split() will return a stream object containing traces with unmasked
     arrays
   * trim(pad=True, fill_value=xxx) will return a NumPy ndarray as stated in
     the API documentation (#540)
   * read() supports now tar und zip archives and variants (tar.gz, tar.bz2)
   * new options for Stream/Trace.taper() to control the length of the
     tapering for all windowing functions and perform one-sided tapering
   * Many Stream and Trace methods are now chainable, e.g. st.taper().plot()
   * when using Stream/Trace.simulate(seedresp={...})) parameter "date" can
     now be omitted, start time of each trace is used for response lookup then
   * when using Stream/Trace.simulate(seedresp={...})) for parameter
     "filename" instead of the path to a local file now also can be provided
     either a file-like object with RESP information or an obspy.xseed.Parser
     object (e.g. created reading a dataless SEED file).
   * fix Stream.select() when using values like "" or 0, e.g.
     Stream.select(location="") or when filtering by component with a channel
     code less than 3 characters long (now these traces will be omitted from
     the result when filtering by component).
   * fix a bug when merging valid data into a masked trace (see #638)
   * event.ResourceIdentifier objects are now initialized with a QuakeML
     conform string by default, i.e. if no custom prefix is provided during
     initialization.
   * event.ResourceIdentifier.resource_id attribute was renamed to
     event.ResourceIdentifier.id
   * event.ResourceIdentifier now was has a method regenerate_uuid() that
     allows the random hash part to be regenerated for resource identifiers
     with no fixed id string (can be useful to generate a new hash if the
     referred object changes).
   * added a new test that asserts that the whole codebase is valid according
     to the flake8 tool.
   * inverse filtering of catalogs.
   * bugfix: Trace.simulate() now passes the SEED network, station, location,
     and channel identifiers to evalresp.
   * added command line script "obspy-print" to print information on local
     waveform files
   * check if ndim == 1 when setting Trace.data and raise if necessary,
     see #695
   * change waveform_id parameter in obspy.core.event.FocalMechanism to list
     of WaveformStreamID as specified in QuakeML docs (#633)
 - obspy.css:
   * new module for CSS (Center for Seismic Studies) format
   * currently read support for waveform data
 - obspy.db:
   * obspy-indexer script uses from now on hash symbols (#) instead
     of pipe (|) for features because pipe has a special meaning on
     most operating systems
 - obspy.fdsn:
   * new client module to access servers based on the FDSN web service
     definition (https://www.fdsn.org/webservices/)
 - obspy.gse2:
   * read/write STA2 header line which is officially mandatory but in
     pratice often not used
 - obspy.imaging:
   * more options to customize day plots
   * dayplot now plots matching picks (station, network, location) if a list
     of event objects is provided using the `events` kwarg.
   * obspy-scan: new option --print-gaps
   * added plotting of record sections
   * automatic merging can be disabled for obspy-plot
 - obspy.pde:
   * new module for reading NEIC PDE bulletin files into an obspy catalog
     object. Only the "mchedr" format (file format revision of February 24,
     2004) is supported.
 - obspy.realtime:
   * two new processing plugins (offset, kurtosis)
 - obspy.seg2:
   * adding read support for SEG2 data format code 1 and 2
     (signed 16bit/32bit integer)
 - obspy.segy:
   * fix a bug in plotting (see #689)
   * Removed the SEG Y benchmark plots. Now part of obspy/apps.
 - obspy.signal:
   * adding cross correlation single-station similarity checking with
     master event templates to coincidence trigger
   * new function for rotating arbitrarily oriented components to vertical,
     north, and east.
   * add PPSD support for segments of arbitrary length
   * default bin width of PPSD is changed to 1dB. This is the value used by
     McNamara and Buland 2004.
   * fix a bug when using evalresp with RESP files with very short epochs.
     see #631.
   * for seisSim(seedresp={...})) for parameter "filename" instead of the
     path to a local file now also can be provided either a file-like
     object with RESP information or an obspy.xseed.Parser object
     (e.g. created reading a dataless SEED file).
   * seisSim(seedresp={...}): the seedresp dictionary now requires network,
     station, location, and channel keys.
   * removed deprecated psd module - use spectral_estimation module instead
   * removed deprecated sonic function - use array_processing function instead
   * corrected function signature of c_sac_taper
 - obspy.station:
   * adding support for FDSN StationXML
 - obspy.mseed:
   * new kwarg arguments for reading mseed files: header_byteorder and
     verbose
   * libmseed v2.12
 - obspy.neic:
   * new module to access data from CWB QueryServer run at the National
     Earthquake Information Center (NEIC) in Golden, CO USA.
 - obspy.y:
   * adding read support for Nanometrics Y file format
 - scripts:
   * obspy-plot: new option "-o" to output plot to file instead of opening
     a window

0.8.4
 - bugfixes to make ObsPy work with the latest Python 2.x and NumPy releases
 - critical bugfixes for the waveform plotting and the xml wrapper
 - bugfix so that copy.deepcopy() works with the obspy.core.stream.Stream
   class
 - fixing some imports

0.8.3:
 - circumventing an issue in the current libmseed release that can lead to
   some float values being read in wrongly

0.8.2:
 - fixing a bug in plotting methods of Trace and Stream
 - stream/trace.plot(type="dayplot") can display event information now

0.8.1:
 - fixing a bug parsing QuakeML from a StringIO object using xml and
   autodetection

0.8.0:
 - version numbering: one single, common version number for ObsPy now.
   Use "import obspy; print obspy.__version__"
 - discontinuing Python 2.5 support
 - most important classes/functions can be imported like "from obspy import
   ...", currently: read, Trace, Stream, UTCDateTime and readEvents
 - obspy.arclink:
   * refactored attributes in getPAZ to stick better with the SEED standard
 - obspy.core:
   * fixing preview generation for sampling rates containing floats
   * fixing deprecated_keywords decorator for the case of removed keywords
   * fixing SLIST and TSPAIR reading/writing of empty traces or traces
     containing only one or two data points
   * adding taper() method to Trace/Stream using cosTaper of ObsPy and also
     all scipy windowing functions
   * adding cutout() method to Stream
   * removed all deprecated UTCDateTime methods
   * adding a class and script to determine flinn-engdahl regions for given
     longitude and latitude
   * adding rotate() method to Stream wrapping rotate functions in
     obspy.signal
 - obspy.imaging:
   * obspy-scan: adding options to control start/endtime and channels, adding
     options to not plot gaps and reducing file size for plots considerably.
 - obspy.iris:
   * many services have been discontinued on the server side. Use obspy.fdsn
     instead for discontinued services.
   * still existing services now are distinguished by a major version of the
     particular service (like obspy.fdsn).
 - obspy.mseed:
   * Bugfix writing traces containing one or two samples only
   * writeMSEED emits an UserWarning while writing an empty trace
 - obspy.sac:
   * fixing SAC and SACXY reading/writing of empty traces or traces containing
     only one or two data points
   * new debug_headers flag for reading SAC files in order to extract all
     header variables (issue #390)
 - obspy.segy:
   * unpack SEGYTrace.data on-the-fly patch contributed Nathaniel Miller
   * fixing a bug related to negative values in trace header
 - obspy.seishub:
   * adding kwarg to control number of retries for failing requests
   * adding obspy.xseed as dependency (in setup.py and debian/control)
   * changing obspy.client.station.getPAZ() call syntax to use seed_id
     (args/kwargs)
   * adding local caching of requests for PAZ and coordinates to avoid
     repeated requests to server
 - obspy.sh:
   * file extension 'QBN' not added twice anymore if data_directory was set
   * fixing SH_ASC and Q reading/writing of empty traces or traces containing
     only one or two data points
 - obspy.signal:
   * module psd has been refactored to spectral_estimation
   * adding function for cross correlation pick correction
   * removing pitsa-compatibility in response function calculation
     (no complex conjugate)
   * preventing a possible duplicated overall sensitivity removal in seisSim
     when using the option seedresp
   * adding optimized C-code for classic STALTA. Runs approximately, 1000x
     faster than pure python code. It has now the same order of speed as the
     recursive STALTA
   * new CAPON method for array_analysis / array_processing
   * sonic was renamed to array_processing, sonic is now deprecated
 - obspy.xseed:
   * fixed a bug with Dataless to XSEED conversion using split_stations=True
   * fixed a bug affecting getPAZ() and getCoordinates() when selecting
     specific channels from complex dataless files
     (see: https://github.com/obspy/obspy/issues/412)
   * added getInventory() method to the Parser object. Returns a dictionary
     about the contents of the Parser object. This is also integrated in the
     string representation and makes it more informative.
   * allow parsing of oversized VariableString from SEED, but warn and cut
     string to max_length at writing SEED (#701)
 - obspy.mseed:
   * adding experimental details option, which extracts timing quality and
     info on the calibration

0.7.1:
 - obspy.arclink:
   * proper DeprecationWarning for deprecated keywords for
     Client.getWaveform()
 - obspy.core:
   * fixing negative azimuths returned by gps2DistAzimuth [#375]

0.7.0:
 - obspy.arclink:
   * requesting time spans (using 'starttime' and 'endtime' keywords) are
     deprecated in Client.getPAZ() and Client.getMetadata() - use 'time'
     instead
   * output format has changed for Client.getPAZ(..., time=dt)
   * 'getCoordinates' and 'getPAZ' keywords are deprecated in
     Client.getWaveform() - use 'metadata' instead
   * Client.getWaveform(..., metadata=True) will return both keywords as well
     as PAZ - inventory request is done only once per request -> huge
     performance improvement compared to previous implementation
   * traces requested via Client.getWaveform(..., metadata=True) covering
     multiple instrumentations will be split and the correct PAZ are appended
 - obspy.core:
   * new Catalog/Event classes
   * read/write support for QuakeML files
   * new resample method for Trace and Stream object
   * Trace.__mod__ (splits Trace into Stream containing traces with num
     samples)
   * Trace.__div__ (splits Trace into Stream containing num traces)
   * implementation of __mul__ method for Trace and Stream objects
   * new formatSeedLink method for UTCDateTime object
   * new split method for transforming streams containing masked arrays into
     contiguous traces
   * new util.xmlwrapper module for uniform API for Python's default xml and
     lxml
   * new obspy.core.util.types.Enum class
   * refactored obspy.core.util.ordereddict into obspy.core.util.types
   * refactored kilometer2degrees and locations2degrees from obspy.taup into
     obspy.core.util.geodetics
   * adding 'equal_scale' option to plot() method
   * removing __hash__ fixture for Stream and Trace
   * stream.select works now case insensitive
   * support for initialization of UTCDateTime from numpy.string_ types
   * new dtype parameter on read method allows converting data into given
     dtype
   * AttribDict may now be initialized with (key, value) kwarg pairs, e.g.
     AttribDict(a=1, b=2).
    * changed many setter/getter in UTCDateTime to private methods, e.g.
      _getDate
   * added UTCDateTime.DEFAULT_PRECISION
   * import of an unsupported waveform will result into a TypeError [#338]
   * added compatibility methods for AttribDict and UTCDateTime
   * retaining trace order in stream while merging
   * deprecated_keywords decorator may warn and ignore keywords by setting the
     keyword mapping to None
 - obspy.db:
   * added client for a database created by obspy.db
   * adapting to changes in obspy.core.util.base version 0.6.0 and above
 - obspy.gse2:
   * bugfix for buffer overflow in test_readDos
   * bugfix checksum calculation of GSE2/GSE1
 - obspy.imaging:
   * Trace.label/Stream.label can be used to overwrite default labels
   * better support for huge/tiny y-ticks and plots containing multiple traces
   * adding 'equal_scale' option to plot() method
   * Limited localization support and the time axis(es) can be swapped.
   * traces with same id but different processing steps will not be merged
     anymore using the plot() method
   * accept a list of two values for width of beachballs (using Ellipse patch)
 - obspy.iris:
   * added low-level interface for IRIS timeseries WS
   * added low-level interface for IRIS traveltime WS
   * new Client.getEvents method able to return a ObsPy catalog object
 - obspy.mseed:
   * changing license to LGPL (same as libmseed)
   * libmseed 2.7 (fixes sampling rates above 32,767 Hz)
   * adding read/write support for very large and very small sampling rates
     using blockette 100 in MiniSEED
   * new obspy-mseed-recordanalyzer script for analyzing SEED files via
     console
   * new obspy.mseed.util.shiftTimeOfFile() function for shifting
     the time of all records without interfering with the rest of the file.
 - obspy.neries:
   * new format 'catalog' for getEvents, getEventDetail and getLatestEvents
     methods - deprecating old format defaults
 - obspy.sac:
   * bugfix for SAC files containing null terminated strings
 - obspy.seg2:
   * bugfix in parsing starttime from seg2 header
 - obspy.signal:
   * adding toolbox to calculate Time-Frequency Misfits
   * fixed bug in calculation of time derivatives
   * fixing a misleading entry point for trigger, adding a missing one
   * adding coincidence triggering routine
 - obspy.taup:
   * deprecated kilometer2degrees and locations2degrees - one can find those
     methods on obspy.core.util now
 - obspy.xseed:
   * fixed a bug with exactly one pole or one zero in response information

0.1.0:
 - obspy.datamark:
   * read support
 - obspy.realtime:
   * initial release<|MERGE_RESOLUTION|>--- conflicted
+++ resolved
@@ -1,4 +1,3 @@
-<<<<<<< HEAD
 master:
  - obspy.core
    * Stream/Trace.write() can now autodetect file format from file extension.
@@ -9,9 +8,9 @@
      inventory object.
 
 1.0.x:
-=======
+ - <nothing yet>
+
 1.0.1: (doi: 10.5281/zenodo.48254)
->>>>>>> 88696cb4
  - General:
    * Some methods might have unnecessarily upcasted float32 arrays to float64.
      Now methods for which it makes sense and which don't lose accuracy don't
