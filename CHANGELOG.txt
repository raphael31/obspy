--- conflicted
+++ resolved
@@ -1,21 +1,4 @@
-<<<<<<< HEAD
-dev:
- - obspy.core:
-   * check if ndim == 1 when setting Trace.data and raise if necessary,
-     see #695
- - obspy.core:
-   * change waveform_id parameter in obspy.core.event.FocalMechanism to list of
-     WaveformStreamID as specified in QuakeML docs (#633)
- - obspy.xseed:
-   * allow parsing of oversized VariableString from SEED, but warn and cut
-     string to max_length at writing SEED (#701)
- - obspy.mseed:
-   * libmseed v2.12
-
-0.9.0rc1:
-=======
 0.9.0:
->>>>>>> 3e15bd79
  -  general:
    * Added mock testing library.
  - obspy.arclink:
@@ -77,6 +60,8 @@
      waveform files
    * check if ndim == 1 when setting Trace.data and raise if necessary,
      see #695
+   * change waveform_id parameter in obspy.core.event.FocalMechanism to list of
+     WaveformStreamID as specified in QuakeML docs (#633)
  - obspy.css:
    * new module for CSS (Center for Seismic Studies) format
    * currently read support for waveform data
@@ -130,6 +115,7 @@
  - obspy.mseed:
    * new kwarg arguments for reading mseed files: header_byteorder and
      verbose
+   * libmseed v2.12
  - obspy.neic:
    * new module to access data from CWB QueryServer run at the National
      Earthquake Information Center (NEIC) in Golden, CO USA.
@@ -229,6 +215,8 @@
    * added getInventory() method to the Parser object. Returns a dictionary
      about the contents of the Parser object. This is also integrated in the
      string representation and makes it more informative.
+   * allow parsing of oversized VariableString from SEED, but warn and cut
+     string to max_length at writing SEED (#701)
  - obspy.mseed:
    * adding experimental details option, which extracts timing quality and
      info on the calibration
